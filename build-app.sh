#!/bin/bash

debug_flag="--release"

<<<<<<< HEAD
# Grab the full path to the target
target_path="$1"
name=$(basename "$target_path")
=======
if [ $# -ne 1 ] && [ $# -ne 2 ]; then
    echo "Usage: $0 <name> [--debug]"
    exit 1
fi

name="$1"
>>>>>>> ad5cc1a7

if [[ "$2" == "--debug" ]]; then
    debug_flag=""
fi

pwd=$(pwd)

<<<<<<< HEAD
rm -rf "$target_path/wit" || { echo "Command failed"; exit 1; }
cp -r wit "$target_path" || { echo "Command failed"; exit 1; }
mkdir -p "$target_path/target/bindings/$name" || { echo "Command failed"; exit 1; }
=======
# Check if the --debug flag is present
if [[ "$@" == *"--debug"* ]]; then
    debug_flag="--release"
fi

rm -rf "$pwd/modules/$name/wit" || { echo "Command failed"; exit 1; }
cp -r wit "$pwd/modules/$name" || { echo "Command failed"; exit 1; }
mkdir -p "$pwd/modules/$name/target/bindings/$name" || { echo "Command failed"; exit 1; }
>>>>>>> ad5cc1a7

cp target.wasm "$target_path/target/bindings/$name/" || { echo "Command failed"; exit 1; }
cp world "$target_path/target/bindings/$name/" || { echo "Command failed"; exit 1; }

mkdir -p "$target_path/target/wasm32-unknown-unknown/release" || { echo "Command failed"; exit 1; }

# Build the module using Cargo
<<<<<<< HEAD
cargo +nightly build \
  $release_flag \
=======
cargo build \
  $debug_flag \
>>>>>>> ad5cc1a7
  --no-default-features \
  --manifest-path="$target_path/Cargo.toml" \
  --target "wasm32-wasi" || {
    echo "Command failed"; exit 1;
  }

# Adapt the module using wasm-tools
wasm-tools component new "$target_path/target/wasm32-wasi/release/$name.wasm" -o "$target_path/target/wasm32-wasi/release/${name}_adapted.wasm" --adapt "$pwd/wasi_snapshot_preview1.wasm" || { echo "Command failed"; exit 1; }

# Embed "wit" into the component and place it in the expected location
wasm-tools component embed wit --world uq-process "$target_path/target/wasm32-wasi/release/${name}_adapted.wasm" -o "$target_path/target/wasm32-unknown-unknown/release/$name.wasm" || { echo "Command failed"; exit 1; }<|MERGE_RESOLUTION|>--- conflicted
+++ resolved
@@ -2,18 +2,9 @@
 
 debug_flag="--release"
 
-<<<<<<< HEAD
 # Grab the full path to the target
 target_path="$1"
 name=$(basename "$target_path")
-=======
-if [ $# -ne 1 ] && [ $# -ne 2 ]; then
-    echo "Usage: $0 <name> [--debug]"
-    exit 1
-fi
-
-name="$1"
->>>>>>> ad5cc1a7
 
 if [[ "$2" == "--debug" ]]; then
     debug_flag=""
@@ -21,20 +12,9 @@
 
 pwd=$(pwd)
 
-<<<<<<< HEAD
 rm -rf "$target_path/wit" || { echo "Command failed"; exit 1; }
 cp -r wit "$target_path" || { echo "Command failed"; exit 1; }
 mkdir -p "$target_path/target/bindings/$name" || { echo "Command failed"; exit 1; }
-=======
-# Check if the --debug flag is present
-if [[ "$@" == *"--debug"* ]]; then
-    debug_flag="--release"
-fi
-
-rm -rf "$pwd/modules/$name/wit" || { echo "Command failed"; exit 1; }
-cp -r wit "$pwd/modules/$name" || { echo "Command failed"; exit 1; }
-mkdir -p "$pwd/modules/$name/target/bindings/$name" || { echo "Command failed"; exit 1; }
->>>>>>> ad5cc1a7
 
 cp target.wasm "$target_path/target/bindings/$name/" || { echo "Command failed"; exit 1; }
 cp world "$target_path/target/bindings/$name/" || { echo "Command failed"; exit 1; }
@@ -42,13 +22,8 @@
 mkdir -p "$target_path/target/wasm32-unknown-unknown/release" || { echo "Command failed"; exit 1; }
 
 # Build the module using Cargo
-<<<<<<< HEAD
 cargo +nightly build \
   $release_flag \
-=======
-cargo build \
-  $debug_flag \
->>>>>>> ad5cc1a7
   --no-default-features \
   --manifest-path="$target_path/Cargo.toml" \
   --target "wasm32-wasi" || {

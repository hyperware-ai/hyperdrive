--- conflicted
+++ resolved
@@ -449,154 +449,6 @@
     NoCap,
 }
 
-<<<<<<< HEAD
-impl FileSystemError {
-    pub fn kind(&self) -> &str {
-        match *self {
-            FileSystemError::BadUri { .. } => "BadUri",
-            FileSystemError::BadJson { .. } => "BadJson",
-            FileSystemError::BadBytes { .. } => "BadBytes",
-            FileSystemError::IllegalAccess { .. } => "IllegalAccess",
-            FileSystemError::AlreadyOpen { .. } => "AlreadyOpen",
-            FileSystemError::NotCurrentlyOpen { .. } => "NotCurrentlyOpen",
-            FileSystemError::BadPathJoin { .. } => "BadPathJoin",
-            FileSystemError::CouldNotMakeDir { .. } => "CouldNotMakeDir",
-            FileSystemError::ReadFailed { .. } => "ReadFailed",
-            FileSystemError::WriteFailed { .. } => "WriteFailed",
-            FileSystemError::OpenFailed { .. } => "OpenFailed",
-            FileSystemError::FsError { .. } => "FsError",
-            FileSystemError::LFSError { .. } => "LFSErrror",
-        }
-    }
-}
-
-#[derive(Clone, Error, Debug, Serialize, Deserialize)]
-pub enum FileSystemError {
-    //  bad input from user
-    #[error("Malformed URI: {uri}. Problem with {bad_part_name}: {:?}.", bad_part)]
-    BadUri {
-        uri: String,
-        bad_part_name: String,
-        bad_part: Option<String>,
-    },
-    #[error(
-        "JSON payload could not be parsed to FileSystemRequest: {error}. Got {:?}.",
-        json
-    )]
-    BadJson { json: String, error: String },
-    #[error("Bytes payload required for {action}.")]
-    BadBytes { action: String },
-    #[error("{process_name} not allowed to access {attempted_dir}. Process may only access within {sandbox_dir}.")]
-    IllegalAccess {
-        process_name: String,
-        attempted_dir: String,
-        sandbox_dir: String,
-    },
-    #[error("Already have {path} opened with mode {:?}.", mode)]
-    AlreadyOpen { path: String, mode: FileSystemMode },
-    #[error("Don't have {path} opened with mode {:?}.", mode)]
-    NotCurrentlyOpen { path: String, mode: FileSystemMode },
-    //  path or underlying fs problems
-    #[error("Failed to join path: base: '{base_path}'; addend: '{addend}'.")]
-    BadPathJoin { base_path: String, addend: String },
-    #[error("Failed to create dir at {path}: {error}.")]
-    CouldNotMakeDir { path: String, error: String },
-    #[error("Failed to read {path}: {error}.")]
-    ReadFailed { path: String, error: String },
-    #[error("Failed to write {path}: {error}.")]
-    WriteFailed { path: String, error: String },
-    #[error("Failed to open {path} for {:?}: {error}.", mode)]
-    OpenFailed {
-        path: String,
-        mode: FileSystemMode,
-        error: String,
-    },
-    #[error("Filesystem error while {what} on {path}: {error}.")]
-    FsError {
-        what: String,
-        path: String,
-        error: String,
-    },
-    #[error("LFS error: {error}.")]
-    LFSError { error: String },
-}
-
-#[derive(Debug, Serialize, Deserialize)]
-pub struct FileSystemRequest {
-    pub uri_string: String,
-    pub action: FileSystemAction,
-}
-
-#[derive(Debug, Serialize, Deserialize)]
-pub enum FileSystemAction {
-    Read,
-    Write,
-    GetMetadata,
-    ReadDir,
-    Open(FileSystemMode),
-    Close(FileSystemMode),
-    Append,
-    ReadChunkFromOpen(u64),
-    SeekWithinOpen(FileSystemSeekFrom),
-}
-
-//  copy of std::io::SeekFrom with Serialize/Deserialize
-#[derive(Debug, Serialize, Deserialize)]
-pub enum FileSystemSeekFrom {
-    Start(u64),
-    End(i64),
-    Current(i64),
-}
-
-#[derive(Debug, Serialize, Deserialize)]
-pub enum FileSystemResponse {
-    Read(FileSystemUriHash),
-    Write(String),
-    GetMetadata(FileSystemMetadata),
-    ReadDir(Vec<FileSystemMetadata>),
-    Open {
-        uri_string: String,
-        mode: FileSystemMode,
-    },
-    Close {
-        uri_string: String,
-        mode: FileSystemMode,
-    },
-    Append(String),
-    ReadChunkFromOpen(FileSystemUriHash),
-    SeekWithinOpen(String),
-}
-
-#[derive(Debug, Serialize, Deserialize)]
-pub struct FileSystemUriHash {
-    pub uri_string: String,
-    pub hash: u64,
-}
-
-#[derive(Debug, Serialize, Deserialize)]
-pub struct FileSystemMetadata {
-    pub uri_string: String,
-    pub hash: Option<u64>,
-    pub entry_type: FileSystemEntryType,
-    pub len: u64,
-}
-
-#[derive(Eq, Hash, PartialEq, Clone, Debug, Serialize, Deserialize)]
-pub enum FileSystemMode {
-    Read,
-    Append,
-    AppendOverwrite,
-}
-
-#[derive(Debug, Serialize, Deserialize)]
-pub enum FileSystemEntryType {
-    Symlink,
-    File,
-    Dir,
-}
-
-=======
->>>>>>> b8f239f1
 #[derive(Debug, Serialize, Deserialize)]
 pub enum VfsRequest {
     New {

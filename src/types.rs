--- conflicted
+++ resolved
@@ -736,13 +736,8 @@
 #[derive(Clone, Debug, Serialize, Deserialize)]
 pub struct ProcessMetadata {
     pub our: Address,
-<<<<<<< HEAD
     pub wasm_bytes_handle: String,
-    pub on_panic: OnPanic,
-=======
-    pub wasm_bytes_handle: u128,
     pub on_exit: OnExit,
->>>>>>> afebba0f
     pub public: bool,
 }
 
@@ -817,13 +812,8 @@
     /// for the new process if `public` is false.
     InitializeProcess {
         id: ProcessId,
-<<<<<<< HEAD
         wasm_bytes_handle: String,
-        on_panic: OnPanic,
-=======
-        wasm_bytes_handle: u128,
         on_exit: OnExit,
->>>>>>> afebba0f
         initial_capabilities: HashSet<SignedCapability>,
         public: bool,
     },
@@ -877,15 +867,8 @@
 
 #[derive(Clone, Debug, Serialize, Deserialize)]
 pub struct PersistedProcess {
-<<<<<<< HEAD
     pub wasm_bytes_handle: String,
-    pub on_panic: OnPanic,
-=======
-    pub wasm_bytes_handle: u128,
-    // pub drive: String,
-    // pub full_path: String,
     pub on_exit: OnExit,
->>>>>>> afebba0f
     pub capabilities: HashSet<Capability>,
     pub public: bool, // marks if a process allows messages from any process
 }

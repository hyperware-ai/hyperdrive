--- conflicted
+++ resolved
@@ -468,7 +468,6 @@
             }
         }
     } else {
-<<<<<<< HEAD
         // otherwise, make a message to the correct app
         (
             KernelMessage {
@@ -488,7 +487,7 @@
                     body: serde_json::to_vec(&HttpServerRequest::Http(IncomingHttpRequest {
                         source_socket_addr: socket_addr.map(|addr| addr.to_string()),
                         method: method.to_string(),
-                        raw_path: format!(
+                        url: format!(
                             "http://{}{}",
                             host.unwrap_or(Authority::from_static("localhost")),
                             original_path
@@ -507,42 +506,6 @@
             },
             false,
         )
-=======
-        KernelMessage {
-            id,
-            source: Address {
-                node: our.to_string(),
-                process: HTTP_SERVER_PROCESS_ID.clone(),
-            },
-            target: Address {
-                node: our.to_string(),
-                process: bound_path.app.clone(),
-            },
-            rsvp: None,
-            message: Message::Request(Request {
-                inherit: false,
-                expects_response: Some(HTTP_SELF_IMPOSED_TIMEOUT),
-                body: serde_json::to_vec(&HttpServerRequest::Http(IncomingHttpRequest {
-                    source_socket_addr: socket_addr.map(|addr| addr.to_string()),
-                    method: method.to_string(),
-                    url: format!(
-                        "http://{}{}",
-                        host.unwrap_or(Authority::from_static("localhost")),
-                        original_path
-                    ),
-                    headers: serialized_headers,
-                    query_params,
-                }))
-                .unwrap(),
-                metadata: Some("http".into()),
-                capabilities: vec![],
-            }),
-            lazy_load_blob: Some(LazyLoadBlob {
-                mime: None,
-                bytes: body.to_vec(),
-            }),
-        }
->>>>>>> 200c6d7c
     };
 
     // unlock to avoid deadlock with .write()s

--- conflicted
+++ resolved
@@ -64,7 +64,6 @@
         .unwrap();
     }
     // Build the module targeting wasm32-wasi
-<<<<<<< HEAD
     let bash_build_path = &format!("{}/build.sh", target_path);
     if std::path::Path::new(&bash_build_path).exists() {
         let cwd = std::env::current_dir().unwrap();
@@ -73,6 +72,7 @@
         std::env::set_current_dir(cwd).unwrap();
     } else {
         run_command(Command::new("cargo").args(&[
+            "+nightly",
             "build",
             "--release",
             "--no-default-features",
@@ -82,19 +82,6 @@
         ]))
         .unwrap();
     }
-=======
-    run_command(Command::new("cargo").args(&[
-        "+nightly",
-        "build",
-        "--release",
-        "--no-default-features",
-        &format!("--manifest-path={}/Cargo.toml", target_path),
-        "--target",
-        "wasm32-wasi",
-    ]))
-    .unwrap();
-
->>>>>>> b5f57d3e
     // Adapt module to component with adapter based on wasi_snapshot_preview1.wasm
     run_command(Command::new("wasm-tools").args(&[
         "component",
@@ -148,53 +135,6 @@
         println!("Skipping build script");
         return;
     }
-<<<<<<< HEAD
-    let build_enabled = std::env::var("BUILD_APPS")
-        .map(|v| v == "true")
-        .unwrap_or(true); // run by default
-
-    if !build_enabled {
-        return;
-    }
-    // only execute if one of the modules has source code changes
-    const WASI_APPS: [&str; 8] = [
-        "app_store",
-        "chess",
-        "homepage",
-        "http_proxy",
-        "orgs",
-        "qns_indexer",
-        "sqlite",
-        "terminal",
-    ];
-    // NOT YET building KV, waiting for deps to be ready
-    const NESTED_WASI_APPS: [(&str, &str); 4] = [
-        ("key_value", "key_value"),
-        ("key_value", "key_value_worker"),
-        ("sqlite", "sqlite"),
-        ("sqlite", "sqlite_worker"),
-    ];
-
-    if std::env::var("REBUILD_ALL").is_ok() {
-    } else {
-        for name in &WASI_APPS {
-            println!("cargo:rerun-if-changed=modules/{}/src", name);
-            println!("cargo:rerun-if-changed=modules/{}/Cargo.toml", name);
-            println!("cargo:rerun-if-changed=modules/{}/pkg/manifest.json", name);
-            println!("cargo:rerun-if-changed=modules/{}/pkg/metadata.json", name);
-        }
-        for (outer, inner) in &NESTED_WASI_APPS {
-            println!("cargo:rerun-if-changed=modules/{}/{}/src", outer, inner);
-            println!(
-                "cargo:rerun-if-changed=modules/{}/{}/Cargo.toml",
-                outer, inner
-            );
-            println!("cargo:rerun-if-changed=modules/{}/pkg/manifest.json", outer);
-            println!("cargo:rerun-if-changed=modules/{}/pkg/metadata.json", outer);
-        }
-    }
-=======
->>>>>>> b5f57d3e
 
     let pwd = std::env::current_dir().unwrap();
 

[package]
name = "uqbar"
version = "0.1.0"
edition = "2021"

# See more keys and their definitions at https://doc.rust-lang.org/cargo/reference/manifest.html

[build-dependencies]
sha2 = "0.10"
walkdir = "2.4"
zip = "0.6"


[dependencies]
aes-gcm = "0.10.2"
anyhow = "1.0.71"
async-recursion = "1.0.4"
async-trait = "0.1.71"
base64 = "0.13"
bincode = "1.3.3"
blake3 = "1.4.1"
bytes = "1.4.0"
cap-std = "2.0.0"
chacha20poly1305 = "0.10.1"
chrono = "0.4.31"
crossterm = { version = "0.26.1", features = ["event-stream", "bracketed-paste"] }
dashmap = "5.5.3"
digest = "0.10"
dotenv = "0.15.0"
elliptic-curve = { version = "0.13.5", features = ["ecdh"] }
ethers = "2.0"
ethers-providers = "2.0.9"
flate2 = "1.0"
futures = "0.3"
generic-array = "0.14"
getrandom = "0.2.10"
hex = "0.4.3"
hkdf = "0.12.3"
hmac = "0.12"
http = "0.2.9"
jwt = "0.16"
lazy_static = "1.4.0"
log = "*"
nohash-hasher = "0.2.0"
num-traits = "0.2"
open = "5.0.0"
public-ip = "0.2.2"
rand = "0.8.4"
reqwest = "0.11.18"
ring = "0.16.20"
rmp-serde = "1.1.2"
route-recognizer = "0.3.1"
rsa = "0.9"
rusoto_core = "0.48.0"
rusoto_s3 = "0.48.0"
rusoto_credential = "0.48.0"
serde = {version = "1.0", features = ["derive"] }
serde_json = "1.0"
serde_urlencoded = "0.7"
sha2 = "0.10"
snow = { version = "0.9.3", features = ["ring-resolver"] }
thiserror = "1.0.43"
tokio = { version = "1.28", features = ["fs", "macros", "rt-multi-thread", "sync"] }
tokio-tungstenite = "*"
url = "*"
uqbar_process_lib = { git = "ssh://git@github.com/uqbar-dao/process_lib.git", rev = "e53c124" }
uuid = { version = "1.1.2", features = ["serde", "v4"] }
warp = "0.3.5"
wasmtime = "14.0.4"
wasmtime-wasi = "14.0.4"
zip = "0.6"
<<<<<<< HEAD
lru-mem = "0.3.0"
=======
clap = "4.4.8"

[features]
llm = []
>>>>>>> f11d3235
<|MERGE_RESOLUTION|>--- conflicted
+++ resolved
@@ -69,11 +69,8 @@
 wasmtime = "14.0.4"
 wasmtime-wasi = "14.0.4"
 zip = "0.6"
-<<<<<<< HEAD
 lru-mem = "0.3.0"
-=======
 clap = "4.4.8"
 
 [features]
-llm = []
->>>>>>> f11d3235
+llm = []
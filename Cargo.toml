--- conflicted
+++ resolved
@@ -25,11 +25,7 @@
 cap-std = "2.0.0"
 chacha20poly1305 = "0.10.1"
 chrono = "0.4.31"
-<<<<<<< HEAD
-cita_trie = "4.0.0"
 clap = { version = "4.4", features = ["derive"] }
-=======
->>>>>>> 74072012
 crossterm = { version = "0.26.1", features = ["event-stream", "bracketed-paste"] }
 digest = "0.10"
 dotenv = "0.15.0"

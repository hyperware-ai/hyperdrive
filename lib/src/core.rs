use crate::wit;
use ring::signature;
use rusqlite::types::{FromSql, FromSqlError, ToSql, ValueRef};
use serde::{Deserialize, Serialize};
use std::collections::{HashMap, HashSet};
use thiserror::Error;

lazy_static::lazy_static! {
    pub static ref ETH_PROCESS_ID: ProcessId = ProcessId::new(Some("eth"), "distro", "sys");
    pub static ref HTTP_CLIENT_PROCESS_ID: ProcessId = ProcessId::new(Some("http_client"), "distro", "sys");
    pub static ref HTTP_SERVER_PROCESS_ID: ProcessId = ProcessId::new(Some("http_server"), "distro", "sys");
    pub static ref KERNEL_PROCESS_ID: ProcessId = ProcessId::new(Some("kernel"), "distro", "sys");
    pub static ref TERMINAL_PROCESS_ID: ProcessId = ProcessId::new(Some("terminal"), "terminal", "sys");
    pub static ref TIMER_PROCESS_ID: ProcessId = ProcessId::new(Some("timer"), "distro", "sys");
    pub static ref VFS_PROCESS_ID: ProcessId = ProcessId::new(Some("vfs"), "distro", "sys");
    pub static ref STATE_PROCESS_ID: ProcessId = ProcessId::new(Some("state"), "distro", "sys");
    pub static ref KV_PROCESS_ID: ProcessId = ProcessId::new(Some("kv"), "distro", "sys");
    pub static ref SQLITE_PROCESS_ID: ProcessId = ProcessId::new(Some("sqlite"), "distro", "sys");
}

//
// types shared between kernel and processes. frustratingly, this is an exact copy
// of the types in process_lib
// this is because even though the types are identical, they will not match when
// used in the kernel context which generates bindings differently than the process
// standard library. make sure to keep this synced with process_lib.
//
pub type Context = Vec<u8>;
pub type NodeId = String; // KNS domain name

/// process ID is a formatted unique identifier that contains
/// the publishing node's ID, the package name, and finally the process name.
/// the process name can be a random number, or a name chosen by the user.
/// the formatting is as follows:
/// `[process name]:[package name]:[node ID]`
#[derive(Clone, Debug, Eq, PartialEq, Hash)]
pub struct ProcessId {
    process_name: String,
    package_name: String,
    publisher_node: NodeId,
}

impl Serialize for ProcessId {
    fn serialize<S>(&self, serializer: S) -> Result<S::Ok, S::Error>
    where
        S: serde::ser::Serializer,
    {
        format!("{}", self).serialize(serializer)
    }
}

impl<'a> Deserialize<'a> for ProcessId {
    fn deserialize<D>(deserializer: D) -> Result<ProcessId, D::Error>
    where
        D: serde::de::Deserializer<'a>,
    {
        let s = String::deserialize(deserializer)?;
        s.parse().map_err(serde::de::Error::custom)
    }
}

/// PackageId is like a ProcessId, but for a package. Only contains the name
/// of the package and the name of the publisher.
#[derive(Hash, Eq, PartialEq, Debug, Clone, Serialize, Deserialize)]
pub struct PackageId {
    package_name: String,
    publisher_node: String,
}

impl PackageId {
    pub fn new(package_name: &str, publisher_node: &str) -> Self {
        PackageId {
            package_name: package_name.into(),
            publisher_node: publisher_node.into(),
        }
    }
    pub fn _package(&self) -> &str {
        &self.package_name
    }
    pub fn _publisher(&self) -> &str {
        &self.publisher_node
    }
}

impl std::str::FromStr for PackageId {
    type Err = ProcessIdParseError;
    /// Attempt to parse a `PackageId` from a string. The string must
    /// contain exactly two segments, where segments are strings separated
    /// by a colon `:`. The segments cannot themselves contain colons.
    /// Please note that while any string without colons will parse successfully
    /// to create a `PackageId`, not all strings without colons are actually
    /// valid usernames, which the `publisher_node` field of a `PackageId` will
    /// always in practice be.
    fn from_str(input: &str) -> Result<Self, Self::Err> {
        // split string on colons into 2 segments
        let mut segments = input.split(':');
        let package_name = segments
            .next()
            .ok_or(ProcessIdParseError::MissingField)?
            .to_string();
        let publisher_node = segments
            .next()
            .ok_or(ProcessIdParseError::MissingField)?
            .to_string();
        if segments.next().is_some() {
            return Err(ProcessIdParseError::TooManyColons);
        }
        Ok(PackageId {
            package_name,
            publisher_node,
        })
    }
}

impl std::fmt::Display for PackageId {
    fn fmt(&self, f: &mut std::fmt::Formatter<'_>) -> std::fmt::Result {
        write!(f, "{}:{}", self.package_name, self.publisher_node)
    }
}

/// ProcessId is defined in the wit bindings, but constructors and methods
/// are defined here.
impl ProcessId {
    /// generates a random u64 number if process_name is not declared
    pub fn new(process_name: Option<&str>, package_name: &str, publisher_node: &str) -> Self {
        ProcessId {
            process_name: process_name
                .unwrap_or(&rand::random::<u64>().to_string())
                .into(),
            package_name: package_name.into(),
            publisher_node: publisher_node.into(),
        }
    }
    pub fn process(&self) -> &str {
        &self.process_name
    }
    pub fn package(&self) -> &str {
        &self.package_name
    }
    pub fn publisher(&self) -> &str {
        &self.publisher_node
    }
    pub fn en_wit(&self) -> wit::ProcessId {
        wit::ProcessId {
            process_name: self.process_name.clone(),
            package_name: self.package_name.clone(),
            publisher_node: self.publisher_node.clone(),
        }
    }
    pub fn en_wit_v0(&self) -> crate::v0::wit::ProcessId {
        crate::v0::wit::ProcessId {
            process_name: self.process_name.clone(),
            package_name: self.package_name.clone(),
            publisher_node: self.publisher_node.clone(),
        }
    }
    pub fn de_wit(wit: wit::ProcessId) -> ProcessId {
        ProcessId {
            process_name: wit.process_name,
            package_name: wit.package_name,
            publisher_node: wit.publisher_node,
        }
    }
    pub fn de_wit_v0(wit: crate::v0::wit::ProcessId) -> ProcessId {
        ProcessId {
            process_name: wit.process_name,
            package_name: wit.package_name,
            publisher_node: wit.publisher_node,
        }
    }
}

impl std::str::FromStr for ProcessId {
    type Err = ProcessIdParseError;
    /// Attempts to parse a `ProcessId` from a string. To succeed, the string must contain
    /// exactly 3 segments, separated by colons `:`. The segments must not contain colons.
    /// Please note that while any string without colons will parse successfully
    /// to create a `ProcessId`, not all strings without colons are actually
    /// valid usernames, which the `publisher_node` field of a `ProcessId` will
    /// always in practice be.
    fn from_str(input: &str) -> Result<Self, ProcessIdParseError> {
        // split string on colons into 3 segments
        let mut segments = input.split(':');
        let process_name = segments
            .next()
            .ok_or(ProcessIdParseError::MissingField)?
            .to_string();
        let package_name = segments
            .next()
            .ok_or(ProcessIdParseError::MissingField)?
            .to_string();
        let publisher_node = segments
            .next()
            .ok_or(ProcessIdParseError::MissingField)?
            .to_string();
        if segments.next().is_some() {
            return Err(ProcessIdParseError::TooManyColons);
        }
        Ok(ProcessId {
            process_name,
            package_name,
            publisher_node,
        })
    }
}

impl From<(&str, &str, &str)> for ProcessId {
    fn from(input: (&str, &str, &str)) -> Self {
        ProcessId::new(Some(input.0), input.1, input.2)
    }
}

impl std::fmt::Display for ProcessId {
    fn fmt(&self, f: &mut std::fmt::Formatter<'_>) -> std::fmt::Result {
        write!(
            f,
            "{}:{}:{}",
            self.process_name, self.package_name, self.publisher_node
        )
    }
}

// impl PartialEq for ProcessId {
//     fn eq(&self, other: &Self) -> bool {
//         self.process_name == other.process_name
//             && self.package_name == other.package_name
//             && self.publisher_node == other.publisher_node
//     }
// }

impl PartialEq<&str> for ProcessId {
    fn eq(&self, other: &&str) -> bool {
        &self.to_string() == other
    }
}

impl PartialEq<ProcessId> for &str {
    fn eq(&self, other: &ProcessId) -> bool {
        self == &other.to_string()
    }
}

#[derive(Debug)]
pub enum ProcessIdParseError {
    TooManyColons,
    MissingField,
}

impl std::fmt::Display for ProcessIdParseError {
    fn fmt(&self, f: &mut std::fmt::Formatter<'_>) -> std::fmt::Result {
        write!(
            f,
            "{}",
            match self {
                ProcessIdParseError::TooManyColons => "Too many colons in ProcessId string",
                ProcessIdParseError::MissingField => "Missing field in ProcessId string",
            }
        )
    }
}

impl std::error::Error for ProcessIdParseError {
    fn description(&self) -> &str {
        match self {
            ProcessIdParseError::TooManyColons => "Too many colons in ProcessId string",
            ProcessIdParseError::MissingField => "Missing field in ProcessId string",
        }
    }
}

#[derive(Clone, Debug, Hash, Eq, PartialEq)]
pub struct Address {
    pub node: NodeId,
    pub process: ProcessId,
}

impl Address {
    pub fn new<T>(node: &str, process: T) -> Address
    where
        T: Into<ProcessId>,
    {
        Address {
            node: node.to_string(),
            process: process.into(),
        }
    }
    pub fn en_wit(&self) -> wit::Address {
        wit::Address {
            node: self.node.clone(),
            process: self.process.en_wit(),
        }
    }
    pub fn en_wit_v0(&self) -> crate::v0::wit::Address {
        crate::v0::wit::Address {
            node: self.node.clone(),
            process: self.process.en_wit_v0(),
        }
    }
    pub fn de_wit(wit: wit::Address) -> Address {
        Address {
            node: wit.node,
            process: ProcessId {
                process_name: wit.process.process_name,
                package_name: wit.process.package_name,
                publisher_node: wit.process.publisher_node,
            },
        }
    }
}

impl std::str::FromStr for Address {
    type Err = AddressParseError;
    /// Attempt to parse an `Address` from a string. The formatting structure for
    /// an Address is `node@process_name:package_name:publisher_node`.
    ///
    /// TODO: clarify if `@` can be present in process name / package name / publisher name
    ///
    /// TODO: ensure `:` cannot sneak into first segment
    fn from_str(input: &str) -> Result<Self, AddressParseError> {
        // split string on colons into 4 segments,
        // first one with @, next 3 with :
        let mut name_rest = input.split('@');
        let node = name_rest
            .next()
            .ok_or(AddressParseError::MissingField)?
            .to_string();
        let mut segments = name_rest
            .next()
            .ok_or(AddressParseError::MissingNodeId)?
            .split(':');
        let process_name = segments
            .next()
            .ok_or(AddressParseError::MissingField)?
            .to_string();
        let package_name = segments
            .next()
            .ok_or(AddressParseError::MissingField)?
            .to_string();
        let publisher_node = segments
            .next()
            .ok_or(AddressParseError::MissingField)?
            .to_string();
        if segments.next().is_some() {
            return Err(AddressParseError::TooManyColons);
        }
        Ok(Address {
            node,
            process: ProcessId {
                process_name,
                package_name,
                publisher_node,
            },
        })
    }
}

impl Serialize for Address {
    fn serialize<S>(&self, serializer: S) -> Result<S::Ok, S::Error>
    where
        S: serde::ser::Serializer,
    {
        format!("{}", self).serialize(serializer)
    }
}

impl<'a> Deserialize<'a> for Address {
    fn deserialize<D>(deserializer: D) -> Result<Address, D::Error>
    where
        D: serde::de::Deserializer<'a>,
    {
        let s = String::deserialize(deserializer)?;
        s.parse().map_err(serde::de::Error::custom)
    }
}

impl From<(&str, &str, &str, &str)> for Address {
    fn from(input: (&str, &str, &str, &str)) -> Self {
        Address::new(input.0, (input.1, input.2, input.3))
    }
}

impl<T> From<(&str, T)> for Address
where
    T: Into<ProcessId>,
{
    fn from(input: (&str, T)) -> Self {
        Address::new(input.0, input.1)
    }
}

impl std::fmt::Display for Address {
    fn fmt(&self, f: &mut std::fmt::Formatter<'_>) -> std::fmt::Result {
        write!(f, "{}@{}", self.node, self.process)
    }
}

#[derive(Debug)]
#[allow(dead_code)]
pub enum AddressParseError {
    TooManyColons,
    MissingNodeId,
    MissingField,
}

impl std::fmt::Display for AddressParseError {
    fn fmt(&self, f: &mut std::fmt::Formatter<'_>) -> std::fmt::Result {
        write!(
            f,
            "{}",
            match self {
                AddressParseError::TooManyColons => "Too many colons in ProcessId string",
                AddressParseError::MissingNodeId => "Node ID missing",
                AddressParseError::MissingField => "Missing field in ProcessId string",
            }
        )
    }
}

impl std::error::Error for AddressParseError {
    fn description(&self) -> &str {
        match self {
            AddressParseError::TooManyColons => "Too many colons in ProcessId string",
            AddressParseError::MissingNodeId => "Node ID missing",
            AddressParseError::MissingField => "Missing field in ProcessId string",
        }
    }
}

#[derive(Clone, Debug, Serialize, Deserialize)]
pub struct LazyLoadBlob {
    pub mime: Option<String>, // MIME type
    pub bytes: Vec<u8>,
}

#[derive(Clone, Debug, PartialEq, Serialize, Deserialize)]
pub struct Request {
    pub inherit: bool,
    pub expects_response: Option<u64>, // number of seconds until timeout
    pub body: Vec<u8>,
    pub metadata: Option<String>, // JSON-string
    pub capabilities: Vec<(Capability, Vec<u8>)>,
}

#[derive(Clone, Debug, PartialEq, Serialize, Deserialize)]
pub struct Response {
    pub inherit: bool,
    pub body: Vec<u8>,
    pub metadata: Option<String>, // JSON-string
    pub capabilities: Vec<(Capability, Vec<u8>)>,
}

#[derive(Clone, Debug, PartialEq, Serialize, Deserialize)]
pub enum Message {
    Request(Request),
    Response((Response, Option<Context>)),
}

#[derive(Clone, Debug, Eq, Hash, PartialEq, Serialize, Deserialize)]
pub struct Capability {
    pub issuer: Address,
    pub params: String, // JSON-string
}

impl std::fmt::Display for Capability {
    fn fmt(&self, f: &mut std::fmt::Formatter<'_>) -> std::fmt::Result {
        write!(
            f,
            "{}({})",
            self.issuer,
            serde_json::from_str::<serde_json::Value>(&self.params)
                .unwrap_or(serde_json::json!("invalid JSON in capability"))
        )
    }
}

#[derive(Clone, Debug, Serialize, Deserialize)]
pub struct SendError {
    pub kind: SendErrorKind,
    pub target: Address,
    pub message: Message,
    pub lazy_load_blob: Option<LazyLoadBlob>,
}

#[derive(Clone, Debug, Serialize, Deserialize)]
pub enum SendErrorKind {
    Offline,
    Timeout,
}

#[derive(Clone, Debug, Serialize, Deserialize)]
pub enum OnExit {
    None,
    Restart,
    Requests(Vec<(Address, Request, Option<LazyLoadBlob>)>),
}

impl OnExit {
    pub fn is_restart(&self) -> bool {
        match self {
            OnExit::None => false,
            OnExit::Restart => true,
            OnExit::Requests(_) => false,
        }
    }

    pub fn is_none(&self) -> bool {
        match self {
            OnExit::None => true,
            OnExit::Restart => false,
            OnExit::Requests(_) => false,
        }
    }

    pub fn en_wit(&self) -> wit::OnExit {
        match self {
            OnExit::None => wit::OnExit::None,
            OnExit::Restart => wit::OnExit::Restart,
            OnExit::Requests(reqs) => wit::OnExit::Requests(
                reqs.iter()
                    .map(|(address, request, blob)| {
                        (
                            address.en_wit(),
                            en_wit_request(request.clone()),
                            en_wit_blob(blob.clone()),
                        )
                    })
                    .collect(),
            ),
        }
    }

    pub fn de_wit(wit: wit::OnExit) -> Self {
        match wit {
            wit::OnExit::None => OnExit::None,
            wit::OnExit::Restart => OnExit::Restart,
            wit::OnExit::Requests(reqs) => OnExit::Requests(
                reqs.into_iter()
                    .map(|(address, request, blob)| {
                        (
                            Address::de_wit(address),
                            de_wit_request(request),
                            de_wit_blob(blob),
                        )
                    })
                    .collect(),
            ),
        }
    }
}

impl std::fmt::Display for Message {
    fn fmt(&self, f: &mut std::fmt::Formatter) -> std::fmt::Result {
        write!(f, "{}", display_message(self, "\n    "))
    }
}

fn display_capabilities(capabilities: &Vec<(Capability, Vec<u8>)>, delimiter: &str) -> String {
    if capabilities.is_empty() {
        return "[],".to_string();
    }

    let mut caps_string = "[".to_string();
    for cap in capabilities.iter() {
        caps_string += &format!("{}    {}", delimiter, cap.0.to_string());
    }
    format!("{}{}]", caps_string, delimiter)
}

fn display_message(m: &Message, delimiter: &str) -> String {
    let lines = match m {
        Message::Request(request) => {
            vec![
                "Request(".into(),
                format!("inherit: {},", request.inherit),
                format!("expects_response: {:?},", request.expects_response),
                format!(
                    "body: {},",
                    match std::str::from_utf8(&request.body) {
                        Ok(str) => str.to_string(),
                        Err(_) => format!("{:?}", request.body),
                    }
                ),
                format!(
                    "metadata: {},",
                    &request.metadata.as_ref().unwrap_or(&"None".into())
                ),
                format!(
                    "capabilities: {}",
                    display_capabilities(&request.capabilities, delimiter)
                ),
            ]
        }
        Message::Response((response, context)) => {
            vec![
                "Response(".into(),
                format!("inherit: {},", response.inherit),
                format!(
                    "body: {},",
                    match serde_json::from_slice::<serde_json::Value>(&response.body) {
                        Ok(json) => format!("{}", json),
                        Err(_) => format!("{:?}", response.body),
                    }
                ),
                format!(
                    "metadata: {},",
                    &response.metadata.as_ref().unwrap_or(&"None".into())
                ),
                format!(
                    "context: {},",
                    if context.is_none() {
                        "None".into()
                    } else {
                        match serde_json::from_slice::<serde_json::Value>(context.as_ref().unwrap())
                        {
                            Ok(json) => format!("{}", json),
                            Err(_) => format!("{:?}", context.as_ref().unwrap()),
                        }
                    },
                ),
                format!(
                    "capabilities: {}",
                    display_capabilities(&response.capabilities, delimiter)
                ),
            ]
        }
    };
    lines.into_iter().collect::<Vec<_>>().join(delimiter) + &delimiter[..delimiter.len() - 4] + ")"
}

//
// conversions between wit types and kernel types (annoying!)
//

pub fn de_wit_request(wit: wit::Request) -> Request {
    Request {
        inherit: wit.inherit,
        expects_response: wit.expects_response,
        body: wit.body,
        metadata: wit.metadata,
        capabilities: wit
            .capabilities
            .iter()
            .map(|cap| de_wit_capability(cap.clone()))
            .collect(),
    }
}

pub fn de_wit_request_v0(wit: crate::v0::wit::Request) -> Request {
    Request {
        inherit: wit.inherit,
        expects_response: wit.expects_response,
        body: wit.body,
        metadata: wit.metadata,
        capabilities: wit
            .capabilities
            .iter()
            .map(|cap| de_wit_capability_v0(cap.clone()))
            .collect(),
    }
}

pub fn en_wit_request(request: Request) -> wit::Request {
    wit::Request {
        inherit: request.inherit,
        expects_response: request.expects_response,
        body: request.body,
        metadata: request.metadata,
        capabilities: request
            .capabilities
            .iter()
            .map(|cap| en_wit_capability(cap.clone()))
            .collect(),
    }
}

pub fn en_wit_request_v0(request: Request) -> crate::v0::wit::Request {
    crate::v0::wit::Request {
        inherit: request.inherit,
        expects_response: request.expects_response,
        body: request.body,
        metadata: request.metadata,
        capabilities: request
            .capabilities
            .iter()
            .map(|cap| en_wit_capability_v0(cap.clone()))
            .collect(),
    }
}

pub fn de_wit_response(wit: wit::Response) -> Response {
    Response {
        inherit: wit.inherit,
        body: wit.body,
        metadata: wit.metadata,
        capabilities: wit
            .capabilities
            .iter()
            .map(|cap| de_wit_capability(cap.clone()))
            .collect(),
    }
}

pub fn de_wit_response_v0(wit: crate::v0::wit::Response) -> Response {
    Response {
        inherit: wit.inherit,
        body: wit.body,
        metadata: wit.metadata,
        capabilities: wit
            .capabilities
            .iter()
            .map(|cap| de_wit_capability_v0(cap.clone()))
            .collect(),
    }
}

pub fn en_wit_response(response: Response) -> wit::Response {
    wit::Response {
        inherit: response.inherit,
        body: response.body,
        metadata: response.metadata,
        capabilities: response
            .capabilities
            .iter()
            .map(|cap| en_wit_capability(cap.clone()))
            .collect(),
    }
}

pub fn en_wit_response_v0(response: Response) -> crate::v0::wit::Response {
    crate::v0::wit::Response {
        inherit: response.inherit,
        body: response.body,
        metadata: response.metadata,
        capabilities: response
            .capabilities
            .iter()
            .map(|cap| en_wit_capability_v0(cap.clone()))
            .collect(),
    }
}

pub fn de_wit_blob(wit: Option<wit::LazyLoadBlob>) -> Option<LazyLoadBlob> {
    match wit {
        None => None,
        Some(wit) => Some(LazyLoadBlob {
            mime: wit.mime,
            bytes: wit.bytes,
        }),
    }
}

pub fn de_wit_blob_v0(wit: Option<crate::v0::wit::LazyLoadBlob>) -> Option<LazyLoadBlob> {
    match wit {
        None => None,
        Some(wit) => Some(LazyLoadBlob {
            mime: wit.mime,
            bytes: wit.bytes,
        }),
    }
}

pub fn en_wit_blob(load: Option<LazyLoadBlob>) -> Option<wit::LazyLoadBlob> {
    match load {
        None => None,
        Some(load) => Some(wit::LazyLoadBlob {
            mime: load.mime,
            bytes: load.bytes,
        }),
    }
}

pub fn en_wit_blob_v0(load: Option<LazyLoadBlob>) -> Option<crate::v0::wit::LazyLoadBlob> {
    match load {
        None => None,
        Some(load) => Some(crate::v0::wit::LazyLoadBlob {
            mime: load.mime,
            bytes: load.bytes,
        }),
    }
}

pub fn de_wit_capability(wit: wit::Capability) -> (Capability, Vec<u8>) {
    (
        Capability {
            issuer: Address {
                node: wit.issuer.node,
                process: ProcessId {
                    process_name: wit.issuer.process.process_name,
                    package_name: wit.issuer.process.package_name,
                    publisher_node: wit.issuer.process.publisher_node,
                },
            },
            params: wit.params,
        },
        vec![],
    )
}

pub fn de_wit_capability_v0(wit: crate::v0::wit::Capability) -> (Capability, Vec<u8>) {
    (
        Capability {
            issuer: Address {
                node: wit.issuer.node,
                process: ProcessId {
                    process_name: wit.issuer.process.process_name,
                    package_name: wit.issuer.process.package_name,
                    publisher_node: wit.issuer.process.publisher_node,
                },
            },
            params: wit.params,
        },
        vec![],
    )
}

pub fn en_wit_capability(cap: (Capability, Vec<u8>)) -> wit::Capability {
    wit::Capability {
        issuer: cap.0.issuer.en_wit(),
        params: cap.0.params,
    }
}

pub fn en_wit_capability_v0(cap: (Capability, Vec<u8>)) -> crate::v0::wit::Capability {
    crate::v0::wit::Capability {
        issuer: cap.0.issuer.en_wit_v0(),
        params: cap.0.params,
    }
}

pub fn en_wit_message(message: Message) -> wit::Message {
    match message {
        Message::Request(request) => wit::Message::Request(en_wit_request(request)),
        Message::Response((response, context)) => {
            wit::Message::Response((en_wit_response(response), context))
        }
    }
}

pub fn en_wit_message_v0(message: Message) -> crate::v0::wit::Message {
    match message {
        Message::Request(request) => crate::v0::wit::Message::Request(en_wit_request_v0(request)),
        Message::Response((response, context)) => {
            crate::v0::wit::Message::Response((en_wit_response_v0(response), context))
        }
    }
}

pub fn en_wit_send_error(error: SendError) -> wit::SendError {
    wit::SendError {
        kind: en_wit_send_error_kind(error.kind),
        message: en_wit_message(error.message),
        lazy_load_blob: en_wit_blob(error.lazy_load_blob),
    }
}

pub fn en_wit_send_error_v0(error: SendError) -> crate::v0::wit::SendError {
    crate::v0::wit::SendError {
        kind: en_wit_send_error_kind_v0(error.kind),
        target: error.target.en_wit_v0(),
        message: en_wit_message_v0(error.message),
        lazy_load_blob: en_wit_blob_v0(error.lazy_load_blob),
    }
}

pub fn en_wit_send_error_kind(kind: SendErrorKind) -> wit::SendErrorKind {
    match kind {
        SendErrorKind::Offline => wit::SendErrorKind::Offline,
        SendErrorKind::Timeout => wit::SendErrorKind::Timeout,
    }
}

pub fn en_wit_send_error_kind_v0(kind: SendErrorKind) -> crate::v0::wit::SendErrorKind {
    match kind {
        SendErrorKind::Offline => crate::v0::wit::SendErrorKind::Offline,
        SendErrorKind::Timeout => crate::v0::wit::SendErrorKind::Timeout,
    }
}

//
// END SYNC WITH process_lib
//

//
// internal message pipes between kernel and runtime modules
//

// keeps the from address so we know where to pipe error
pub type NetworkErrorSender = tokio::sync::mpsc::Sender<WrappedSendError>;
pub type NetworkErrorReceiver = tokio::sync::mpsc::Receiver<WrappedSendError>;

pub type MessageSender = tokio::sync::mpsc::Sender<KernelMessage>;
pub type MessageReceiver = tokio::sync::mpsc::Receiver<KernelMessage>;

pub type PrintSender = tokio::sync::mpsc::Sender<Printout>;
pub type PrintReceiver = tokio::sync::mpsc::Receiver<Printout>;

pub type DebugSender = tokio::sync::mpsc::Sender<DebugCommand>;
pub type DebugReceiver = tokio::sync::mpsc::Receiver<DebugCommand>;

pub type CapMessageSender = tokio::sync::mpsc::Sender<CapMessage>;
pub type CapMessageReceiver = tokio::sync::mpsc::Receiver<CapMessage>;

pub type ProcessMessageSender = tokio::sync::mpsc::Sender<Result<KernelMessage, WrappedSendError>>;
pub type ProcessMessageReceiver =
    tokio::sync::mpsc::Receiver<Result<KernelMessage, WrappedSendError>>;

//
// types used for onchain identity system
//

#[derive(Debug)]
pub struct Keyfile {
    pub username: String,
    pub routers: Vec<String>,
    pub networking_keypair: signature::Ed25519KeyPair,
    pub jwt_secret_bytes: Vec<u8>,
    pub file_key: Vec<u8>,
}

#[derive(Debug, Clone, Serialize, Deserialize)]
pub struct KeyfileVet {
    pub password_hash: String,
    pub keyfile: String,
}

#[derive(Debug, Clone, Serialize, Deserialize)]
pub struct KeyfileVetted {
    pub username: String,
    pub networking_key: String,
    pub routers: Vec<String>,
}

#[derive(Debug, Clone, Serialize, Deserialize)]
pub struct BootInfo {
    pub password_hash: String,
    pub username: String,
    pub reset: bool,
    pub direct: bool,
    pub owner: String,
    pub signature: String,
    pub timestamp: u64,
    pub chain_id: u64,
}

#[derive(Debug, Clone, Serialize, Deserialize)]
pub struct ImportKeyfileInfo {
    pub password_hash: String,
    pub keyfile: String,
}

#[derive(Debug, Clone, Serialize, Deserialize)]
pub struct LoginInfo {
    pub password_hash: String,
}

#[derive(Debug, Clone, Serialize, Deserialize)]
pub struct LoginAndResetInfo {
    pub password_hash: String,
    pub direct: bool,
}

#[derive(Clone, Debug, Serialize, Deserialize)]
pub struct Identity {
    pub name: NodeId,
    pub networking_key: String,
    pub ws_routing: Option<(String, u16)>,
    pub allowed_routers: Vec<NodeId>,
}

#[derive(Clone, Debug, Serialize, Deserialize)]
pub struct UnencryptedIdentity {
    pub name: NodeId,
    pub allowed_routers: Vec<NodeId>,
}

//
// kernel types that runtime modules use
//

#[derive(Clone, Debug, Serialize, Deserialize)]
pub struct ProcessMetadata {
    pub our: Address,
    pub wasm_bytes_handle: String,
    /// if None, use the oldest version: 0.7.0
    pub wit_version: Option<u32>,
    pub on_exit: OnExit,
    pub public: bool,
}

#[derive(Clone, Debug, Serialize, Deserialize)]
pub struct KernelMessage {
    pub id: u64,
    pub source: Address,
    pub target: Address,
    pub rsvp: Rsvp,
    pub message: Message,
    pub lazy_load_blob: Option<LazyLoadBlob>,
}

impl std::fmt::Display for KernelMessage {
    fn fmt(&self, f: &mut std::fmt::Formatter) -> std::fmt::Result {
        write!(
            f,
            "{{\n    id: {},\n    source: {},\n    target: {},\n    rsvp: {},\n    message: {},\n    blob: {},\n}}",
            self.id,
            self.source,
            self.target,
            match &self.rsvp {
                Some(rsvp) => rsvp.to_string(),
                None => "None".to_string()
            },
            display_message(&self.message, "\n        "),
            self.lazy_load_blob.is_some(),
        )
    }
}

#[derive(Clone, Debug, Serialize, Deserialize)]
pub struct WrappedSendError {
    pub id: u64,
    pub source: Address,
    pub error: SendError,
}

/// A terminal printout. Verbosity level is from low to high.
/// - `0`: always printed
/// - `1`: verbose, used for debugging
/// - `2`: very verbose: shows runtime information
/// - `3`: very verbose: shows every event in event loop
pub struct Printout {
    pub verbosity: u8,
    pub content: String,
}

//  kernel sets in case, e.g.,
//   A requests response from B does not request response from C
//   -> kernel sets `Some(A) = Rsvp` for B's request to C
pub type Rsvp = Option<Address>;

#[derive(Debug, Serialize, Deserialize)]
pub enum DebugCommand {
    Toggle,
    Step,
}

/// IPC format for requests sent to kernel runtime module
#[derive(Debug, Serialize, Deserialize)]
pub enum KernelCommand {
    /// RUNTIME ONLY: used to notify the kernel that booting is complete and
    /// all processes have been loaded in from their persisted or bootstrapped state.
    Booted,
    /// Tell the kernel to install and prepare a new process for execution.
    /// The process will not begin execution until the kernel receives a
    /// `RunProcess` command with the same `id`.
    ///
    /// The process that sends this command will be given messaging capabilities
    /// for the new process if `public` is false.
    ///
    /// All capabilities passed into initial_capabilities must be held by the source
    /// of this message, or the kernel will discard them (silently for now).
    InitializeProcess {
        id: ProcessId,
        wasm_bytes_handle: String,
        wit_version: Option<u32>,
        on_exit: OnExit,
        initial_capabilities: HashSet<Capability>,
        public: bool,
    },
    /// Create an arbitrary capability and grant it to a process.
    GrantCapabilities {
        target: ProcessId,
        capabilities: Vec<Capability>,
    },
    /// Drop capabilities. Does nothing if process doesn't have these caps
    DropCapabilities {
        target: ProcessId,
        capabilities: Vec<Capability>,
    },
    /// Tell the kernel to run a process that has already been installed.
    /// TODO: in the future, this command could be extended to allow for
    /// resource provision.
    RunProcess(ProcessId),
    /// Kill a running process immediately. This may result in the dropping / mishandling of messages!
    KillProcess(ProcessId),
    /// RUNTIME ONLY: notify the kernel that the runtime is shutting down and it
    /// should gracefully stop and persist the running processes.
    Shutdown,
    /// Ask kernel to produce debugging information
    Debug(KernelPrint),
}

#[derive(Debug, Serialize, Deserialize)]
pub enum KernelPrint {
    ProcessMap,
    Process(ProcessId),
    HasCap { on: ProcessId, cap: Capability },
}

/// IPC format for all KernelCommand responses
#[derive(Debug, Serialize, Deserialize)]
pub enum KernelResponse {
    InitializedProcess,
    InitializeProcessError,
    StartedProcess,
    RunProcessError,
    KilledProcess(ProcessId),
}

#[derive(Debug)]
pub enum CapMessage {
    /// root access: uncritically sign and add all `caps` to `on`
    Add {
        on: ProcessId,
        caps: Vec<Capability>,
        responder: tokio::sync::oneshot::Sender<bool>,
    },
    /// root delete: uncritically remove all `caps` from `on`
    Drop {
        on: ProcessId,
        caps: Vec<Capability>,
        responder: tokio::sync::oneshot::Sender<bool>,
    },
    /// does `on` have `cap` in its store?
    Has {
        // a bool is given in response here
        on: ProcessId,
        cap: Capability,
        responder: tokio::sync::oneshot::Sender<bool>,
    },
    /// return all caps in `on`'s store
    GetAll {
        on: ProcessId,
        responder: tokio::sync::oneshot::Sender<Vec<(Capability, Vec<u8>)>>,
    },
    /// Remove all caps issued by `on` from every process on the entire system
    RevokeAll {
        on: ProcessId,
        responder: tokio::sync::oneshot::Sender<bool>,
    },
    /// before `on` sends a message, filter out any bogus caps it may have attached, sign any new
    /// caps it may have created, and retreive the signature for the caps in its store.
    FilterCaps {
        on: ProcessId,
        caps: Vec<Capability>,
        responder: tokio::sync::oneshot::Sender<Vec<(Capability, Vec<u8>)>>,
    },
}

pub type ReverseCapIndex = HashMap<ProcessId, HashMap<ProcessId, Vec<Capability>>>;

pub type ProcessMap = HashMap<ProcessId, PersistedProcess>;

#[derive(Clone, Debug, Serialize, Deserialize)]
pub struct PersistedProcess {
    pub wasm_bytes_handle: String,
    pub wit_version: Option<u32>,
    pub on_exit: OnExit,
    pub capabilities: HashMap<Capability, Vec<u8>>,
    pub public: bool, // marks if a process allows messages from any process
}

impl std::fmt::Display for PersistedProcess {
    fn fmt(&self, f: &mut std::fmt::Formatter) -> std::fmt::Result {
        write!(
            f,
            "Process {{\n    wasm_bytes_handle: {},\n    wit_version: {:?},\n    on_exit: {:?},\n    public: {}\n    capabilities: {}\n}}",
            {
                if &self.wasm_bytes_handle == "" {
                    "(none, this is a runtime process)"
                } else {
                    &self.wasm_bytes_handle
                }
            },
            self.wit_version,
            self.on_exit,
            self.public,
            {
                let mut caps_string = "[".to_string();
                for cap in self.capabilities.keys() {
                    caps_string += &format!("\n        {}", cap.to_string());
                }
                caps_string + "\n    ]"
            },
        )
    }
}

/// Represents the metadata associated with a kinode package, which is an ERC721 compatible token.
/// This is deserialized from the `metadata.json` file in a package.
/// Fields:
/// - `name`: An optional field representing the display name of the package. This does not have to be unique, and is not used for identification purposes.
/// - `description`: An optional field providing a description of the package.
/// - `image`: An optional field containing a URL to an image representing the package.
/// - `external_url`: An optional field containing a URL for more information about the package. For example, a link to the github repository.
/// - `animation_url`: An optional field containing a URL to an animation or video representing the package.
/// - `properties`: A requried field containing important information about the package.
#[derive(Clone, Debug, Serialize, Deserialize)]
pub struct Erc721Metadata {
    pub name: Option<String>,
    pub description: Option<String>,
    pub image: Option<String>,
    pub external_url: Option<String>,
    pub animation_url: Option<String>,
    pub properties: Erc721Properties,
}

/// Represents critical fields of a kinode package in an ERC721 compatible format.
/// This follows the [ERC1155](https://github.com/ethereum/ercs/blob/master/ERCS/erc-1155.md#erc-1155-metadata-uri-json-schema) metadata standard.
///
/// Fields:
/// - `package_name`: The unique name of the package, used in the `PackageId`, e.g. `package_name:publisher`.
/// - `publisher`: The KNS identity of the package publisher used in the `PackageId`, e.g. `package_name:publisher`
/// - `current_version`: A string representing the current version of the package, e.g. `1.0.0`.
/// - `mirrors`: A list of NodeIds where the package can be found, providing redundancy.
/// - `code_hashes`: A map from version names to their respective SHA-256 hashes.
/// - `license`: An optional field containing the license of the package.
/// - `screenshots`: An optional field containing a list of URLs to screenshots of the package.
/// - `wit_version`: An optional field containing the version of the WIT standard that the package adheres to.
/// - `dependencies`: An optional field containing a list of `PackageId`s: API dependencies
#[derive(Clone, Debug, Serialize, Deserialize)]
pub struct Erc721Properties {
    pub package_name: String,
    pub publisher: String,
    pub current_version: String,
    pub mirrors: Vec<NodeId>,
    pub code_hashes: HashMap<String, String>,
    pub license: Option<String>,
    pub screenshots: Option<Vec<String>>,
<<<<<<< HEAD
    pub wit_version: Option<u32>,
=======
    pub wit_version: Option<(u32, u32, u32)>,
    pub dependencies: Option<Vec<String>>,
>>>>>>> feced379
}

/// the type that gets deserialized from each entry in the array in `manifest.json`
#[derive(Debug, Serialize, Deserialize)]
pub struct PackageManifestEntry {
    pub process_name: String,
    pub process_wasm_path: String,
    pub on_exit: OnExit,
    pub request_networking: bool,
    pub request_capabilities: Vec<serde_json::Value>,
    pub grant_capabilities: Vec<serde_json::Value>,
    pub public: bool,
}

#[derive(Serialize, Deserialize, Debug)]
pub enum StateAction {
    GetState(ProcessId),
    SetState(ProcessId),
    DeleteState(ProcessId),
    Backup,
}

#[derive(Serialize, Deserialize, Debug)]
pub enum StateResponse {
    GetState,
    SetState,
    DeleteState,
    Backup,
    Err(StateError),
}

#[derive(Error, Debug, Serialize, Deserialize)]
pub enum StateError {
    #[error("kernel_state: rocksdb internal error: {error}")]
    RocksDBError { action: String, error: String },
    #[error("kernel_state: startup error")]
    StartupError { action: String },
    #[error("kernel_state: bytes blob required for {action}")]
    BadBytes { action: String },
    #[error("kernel_state: bad request error: {error}")]
    BadRequest { error: String },
    #[error("kernel_state: Bad JSON blob: {error}")]
    BadJson { error: String },
    #[error("kernel_state: state not found for ProcessId {process_id}")]
    NotFound { process_id: ProcessId },
    #[error("kernel_state: IO error: {error}")]
    IOError { error: String },
}

#[allow(dead_code)]
impl StateError {
    pub fn kind(&self) -> &str {
        match *self {
            StateError::RocksDBError { .. } => "RocksDBError",
            StateError::StartupError { .. } => "StartupError",
            StateError::BadBytes { .. } => "BadBytes",
            StateError::BadRequest { .. } => "BadRequest",
            StateError::BadJson { .. } => "NoJson",
            StateError::NotFound { .. } => "NotFound",
            StateError::IOError { .. } => "IOError",
        }
    }
}

#[derive(Debug, Serialize, Deserialize)]
pub struct VfsRequest {
    pub path: String,
    pub action: VfsAction,
}

#[derive(Debug, Serialize, Deserialize, PartialEq)]
pub enum VfsAction {
    CreateDrive,
    CreateDir,
    CreateDirAll,
    CreateFile,
    OpenFile { create: bool },
    CloseFile,
    Write,
    WriteAll,
    Append,
    SyncAll,
    Read,
    ReadDir,
    ReadToEnd,
    ReadExact(u64),
    ReadToString,
    Seek { seek_from: SeekFrom },
    RemoveFile,
    RemoveDir,
    RemoveDirAll,
    Rename { new_path: String },
    Metadata,
    AddZip,
    CopyFile { new_path: String },
    Len,
    SetLen(u64),
    Hash,
}

#[derive(Debug, Serialize, Deserialize, PartialEq)]
pub enum SeekFrom {
    Start(u64),
    End(i64),
    Current(i64),
}

#[derive(Debug, Serialize, Deserialize)]
pub enum FileType {
    File,
    Directory,
    Symlink,
    Other,
}

#[derive(Debug, Serialize, Deserialize)]
pub struct FileMetadata {
    pub file_type: FileType,
    pub len: u64,
}

#[derive(Debug, Serialize, Deserialize)]
pub struct DirEntry {
    pub path: String,
    pub file_type: FileType,
}

#[derive(Debug, Serialize, Deserialize)]
pub enum VfsResponse {
    Ok,
    Err(VfsError),
    Read,
    SeekFrom(u64),
    ReadDir(Vec<DirEntry>),
    ReadToString(String),
    Metadata(FileMetadata),
    Len(u64),
    Hash([u8; 32]),
}

#[derive(Error, Debug, Serialize, Deserialize)]
pub enum VfsError {
    #[error("vfs: No capability for action {action} at path {path}")]
    NoCap { action: String, path: String },
    #[error("vfs: Bytes blob required for {action} at path {path}")]
    BadBytes { action: String, path: String },
    #[error("vfs: bad request error: {error}")]
    BadRequest { error: String },
    #[error("vfs: error parsing path: {path}, error: {error}")]
    ParseError { error: String, path: String },
    #[error("vfs: IO error: {error}, at path {path}")]
    IOError { error: String, path: String },
    #[error("vfs: kernel capability channel error: {error}")]
    CapChannelFail { error: String },
    #[error("vfs: Bad JSON blob: {error}")]
    BadJson { error: String },
    #[error("vfs: File not found at path {path}")]
    NotFound { path: String },
    #[error("vfs: Creating directory failed at path: {path}: {error}")]
    CreateDirError { path: String, error: String },
}

#[allow(dead_code)]
impl VfsError {
    pub fn kind(&self) -> &str {
        match *self {
            VfsError::NoCap { .. } => "NoCap",
            VfsError::BadBytes { .. } => "BadBytes",
            VfsError::BadRequest { .. } => "BadRequest",
            VfsError::ParseError { .. } => "ParseError",
            VfsError::IOError { .. } => "IOError",
            VfsError::CapChannelFail { .. } => "CapChannelFail",
            VfsError::BadJson { .. } => "NoJson",
            VfsError::NotFound { .. } => "NotFound",
            VfsError::CreateDirError { .. } => "CreateDirError",
        }
    }
}

#[derive(Debug, Serialize, Deserialize)]
pub struct KvRequest {
    pub package_id: PackageId,
    pub db: String,
    pub action: KvAction,
}

#[derive(Debug, Serialize, Deserialize, Clone)]
pub enum KvAction {
    Open,
    RemoveDb,
    Set { key: Vec<u8>, tx_id: Option<u64> },
    Delete { key: Vec<u8>, tx_id: Option<u64> },
    Get { key: Vec<u8> },
    BeginTx,
    Commit { tx_id: u64 },
    Backup,
}

#[derive(Debug, Serialize, Deserialize)]
pub enum KvResponse {
    Ok,
    BeginTx { tx_id: u64 },
    Get { key: Vec<u8> },
    Err { error: KvError },
}

#[derive(Debug, Serialize, Deserialize, Error)]
pub enum KvError {
    #[error("kv: DbDoesNotExist")]
    NoDb,
    #[error("kv: KeyNotFound")]
    KeyNotFound,
    #[error("kv: no Tx found")]
    NoTx,
    #[error("kv: No capability: {error}")]
    NoCap { error: String },
    #[error("kv: rocksdb internal error: {error}")]
    RocksDBError { action: String, error: String },
    #[error("kv: input bytes/json/key error: {error}")]
    InputError { error: String },
    #[error("kv: IO error: {error}")]
    IOError { error: String },
}

#[derive(Debug, Serialize, Deserialize)]
pub struct SqliteRequest {
    pub package_id: PackageId,
    pub db: String,
    pub action: SqliteAction,
}

#[derive(Debug, Serialize, Deserialize)]
pub enum SqliteAction {
    Open,
    RemoveDb,
    Write {
        statement: String,
        tx_id: Option<u64>,
    },
    Read {
        query: String,
    },
    BeginTx,
    Commit {
        tx_id: u64,
    },
    Backup,
}

#[derive(Debug, Serialize, Deserialize)]
pub enum SqliteResponse {
    Ok,
    Read,
    BeginTx { tx_id: u64 },
    Err { error: SqliteError },
}

#[derive(Debug, Clone, Serialize, Deserialize, PartialEq)]
pub enum SqlValue {
    Integer(i64),
    Real(f64),
    Text(String),
    Blob(Vec<u8>),
    Boolean(bool),
    Null,
}

#[derive(Debug, Serialize, Deserialize, Error)]
pub enum SqliteError {
    #[error("sqlite: DbDoesNotExist")]
    NoDb,
    #[error("sqlite: NoTx")]
    NoTx,
    #[error("sqlite: No capability: {error}")]
    NoCap { error: String },
    #[error("sqlite: UnexpectedResponse")]
    UnexpectedResponse,
    #[error("sqlite: NotAWriteKeyword")]
    NotAWriteKeyword,
    #[error("sqlite: NotAReadKeyword")]
    NotAReadKeyword,
    #[error("sqlite: Invalid Parameters")]
    InvalidParameters,
    #[error("sqlite: IO error: {error}")]
    IOError { error: String },
    #[error("sqlite: rusqlite error: {error}")]
    RusqliteError { error: String },
    #[error("sqlite: input bytes/json/key error: {error}")]
    InputError { error: String },
}

#[derive(Debug, Serialize, Deserialize)]
pub enum MessageType {
    Request,
    Response,
}

impl std::fmt::Display for KvAction {
    fn fmt(&self, f: &mut std::fmt::Formatter) -> std::fmt::Result {
        write!(f, "{:?}", self)
    }
}

impl From<tokio::sync::oneshot::error::RecvError> for KvError {
    fn from(err: tokio::sync::oneshot::error::RecvError) -> Self {
        KvError::NoCap {
            error: err.to_string(),
        }
    }
}

impl From<tokio::sync::mpsc::error::SendError<CapMessage>> for KvError {
    fn from(err: tokio::sync::mpsc::error::SendError<CapMessage>) -> Self {
        KvError::NoCap {
            error: err.to_string(),
        }
    }
}

impl From<std::io::Error> for KvError {
    fn from(err: std::io::Error) -> Self {
        KvError::IOError {
            error: err.to_string(),
        }
    }
}

impl From<tokio::sync::oneshot::error::RecvError> for VfsError {
    fn from(err: tokio::sync::oneshot::error::RecvError) -> Self {
        VfsError::CapChannelFail {
            error: err.to_string(),
        }
    }
}

impl From<tokio::sync::mpsc::error::SendError<CapMessage>> for VfsError {
    fn from(err: tokio::sync::mpsc::error::SendError<CapMessage>) -> Self {
        VfsError::CapChannelFail {
            error: err.to_string(),
        }
    }
}

impl From<std::io::Error> for VfsError {
    fn from(err: std::io::Error) -> Self {
        VfsError::IOError {
            path: "".into(),
            error: err.to_string(),
        }
    }
}

impl std::fmt::Display for VfsAction {
    fn fmt(&self, f: &mut std::fmt::Formatter) -> std::fmt::Result {
        write!(f, "{:?}", self)
    }
}

impl From<std::io::Error> for StateError {
    fn from(err: std::io::Error) -> Self {
        StateError::IOError {
            error: err.to_string(),
        }
    }
}

impl ToSql for SqlValue {
    fn to_sql(&self) -> rusqlite::Result<rusqlite::types::ToSqlOutput> {
        match self {
            SqlValue::Integer(i) => i.to_sql(),
            SqlValue::Real(f) => f.to_sql(),
            SqlValue::Text(ref s) => s.to_sql(),
            SqlValue::Blob(ref b) => b.to_sql(),
            SqlValue::Boolean(b) => b.to_sql(),
            SqlValue::Null => Ok(rusqlite::types::ToSqlOutput::Owned(
                rusqlite::types::Value::Null,
            )),
        }
    }
}

impl FromSql for SqlValue {
    fn column_result(value: ValueRef<'_>) -> Result<Self, FromSqlError> {
        match value {
            ValueRef::Integer(i) => Ok(SqlValue::Integer(i)),
            ValueRef::Real(f) => Ok(SqlValue::Real(f)),
            ValueRef::Text(t) => {
                let text_str = std::str::from_utf8(t).map_err(|_| FromSqlError::InvalidType)?;
                Ok(SqlValue::Text(text_str.to_string()))
            }
            ValueRef::Blob(b) => Ok(SqlValue::Blob(b.to_vec())),
            _ => Err(FromSqlError::InvalidType),
        }
    }
}

impl std::fmt::Display for SqliteAction {
    fn fmt(&self, f: &mut std::fmt::Formatter) -> std::fmt::Result {
        write!(f, "{:?}", self)
    }
}

impl From<std::io::Error> for SqliteError {
    fn from(err: std::io::Error) -> Self {
        SqliteError::IOError {
            error: err.to_string(),
        }
    }
}

impl From<rusqlite::Error> for SqliteError {
    fn from(err: rusqlite::Error) -> Self {
        SqliteError::RusqliteError {
            error: err.to_string(),
        }
    }
}

impl From<tokio::sync::oneshot::error::RecvError> for SqliteError {
    fn from(err: tokio::sync::oneshot::error::RecvError) -> Self {
        SqliteError::NoCap {
            error: err.to_string(),
        }
    }
}

impl From<tokio::sync::mpsc::error::SendError<CapMessage>> for SqliteError {
    fn from(err: tokio::sync::mpsc::error::SendError<CapMessage>) -> Self {
        SqliteError::NoCap {
            error: err.to_string(),
        }
    }
}

#[derive(Debug, Clone, Serialize, Deserialize)]
pub enum TimerAction {
    Debug,
    SetTimer(u64),
}

//
// networking protocol types
//

/// Must be parsed from message pack vector.
/// all Get actions must be sent from local process. used for debugging
#[derive(Clone, Debug, Serialize, Deserialize)]
pub enum NetAction {
    /// Received from a router of ours when they have a new pending passthrough for us.
    /// We should respond (if we desire) by using them to initialize a routed connection
    /// with the NodeId given.
    ConnectionRequest(NodeId),
    /// can only receive from trusted source, for now just ourselves locally,
    /// in the future could get from remote provider
    KnsUpdate(KnsUpdate),
    KnsBatchUpdate(Vec<KnsUpdate>),
    /// get a list of peers we are connected to
    GetPeers,
    /// get the [`Identity`] struct for a single peer
    GetPeer(String),
    /// get the [`NodeId`] associated with a given namehash, if any
    GetName(String),
    /// get a user-readable diagnostics string containing networking inforamtion
    GetDiagnostics,
    /// sign the attached blob payload, sign with our node's networking key.
    /// **only accepted from our own node**
    /// **the source [`Address`] will always be prepended to the payload**
    Sign,
    /// given a message in blob payload, verify the message is signed by
    /// the given source. if the signer is not in our representation of
    /// the PKI, will not verify.
    /// **the `from` [`Address`] will always be prepended to the payload**
    Verify {
        from: Address,
        signature: Vec<u8>,
    },
}

/// For now, only sent in response to a ConnectionRequest.
/// Must be parsed from message pack vector
#[derive(Clone, Debug, Serialize, Deserialize)]
pub enum NetResponse {
    Accepted(NodeId),
    Rejected(NodeId),
    /// response to [`NetAction::GetPeers`]
    Peers(Vec<Identity>),
    /// response to [`NetAction::GetPeer`]
    Peer(Option<Identity>),
    /// response to [`NetAction::GetName`]
    Name(Option<String>),
    /// response to [`NetAction::GetDiagnostics`]. a user-readable string.
    Diagnostics(String),
    /// response to [`NetAction::Sign`]. contains the signature in blob
    Signed,
    /// response to [`NetAction::Verify`]. boolean indicates whether
    /// the signature was valid or not. note that if the signer node
    /// cannot be found in our representation of PKI, this will return false,
    /// because we cannot find the networking public key to verify with.
    Verified(bool),
}

#[derive(Clone, Debug, Serialize, Deserialize, Hash, Eq, PartialEq)]
pub struct KnsUpdate {
    pub name: String, // actual username / domain name
    pub owner: String,
    pub node: String, // hex namehash of node
    pub public_key: String,
    pub ip: String,
    pub port: u16,
    pub routers: Vec<String>,
}<|MERGE_RESOLUTION|>--- conflicted
+++ resolved
@@ -1226,12 +1226,8 @@
     pub code_hashes: HashMap<String, String>,
     pub license: Option<String>,
     pub screenshots: Option<Vec<String>>,
-<<<<<<< HEAD
     pub wit_version: Option<u32>,
-=======
-    pub wit_version: Option<(u32, u32, u32)>,
     pub dependencies: Option<Vec<String>>,
->>>>>>> feced379
 }
 
 /// the type that gets deserialized from each entry in the array in `manifest.json`

import { useState, useEffect } from "react";
import { Navigate, BrowserRouter as Router, Route, Routes, useParams } from 'react-router-dom';

import CommitDotOsName from "./pages/CommitDotOsName";
import MintDotOsName from "./pages/MintDotOsName";
import MintCustom from "./pages/MintCustom";
import SetPassword from "./pages/SetPassword";
import Login from './pages/Login'
import ResetName from './pages/ResetName'
import HyperdriveHome from "./pages/HyperdriveHome"
import ImportKeyfile from "./pages/ImportKeyfile";
import { UnencryptedIdentity } from "./lib/types";
import Header from "./components/Header";
import ProgressBar from "./components/ProgressBar";
import { LargeBackgroundVector } from "./components/LargeBackgroundVector";
import { HyperwareLogo } from "./components/HyperwareLogo";

function App() {
  const params = useParams()

  const [pw, setPw] = useState<string>('');
  const [key, _setKey] = useState<string>('');
  const [keyFileName, setKeyFileName] = useState<string>('');
  const [reset, setReset] = useState<boolean>(false);
  const [direct, setDirect] = useState<boolean>(false);
<<<<<<< HEAD
  const [directNodeIp, setDirectNodeIp] = useState<string>('');
=======
  const [upgradable, setUpgradable] = useState<boolean>(false);
>>>>>>> e8b90bf5
  const [hnsName, setHnsName] = useState<string>('');
  const [networkingKey, setNetworkingKey] = useState<string>('');
  const [ipAddress, setIpAddress] = useState<number>(0);
  const [ws_port, setWsPort] = useState<number>(0);
  const [tcp_port, setTcpPort] = useState<number>(0);
  const [routers, setRouters] = useState<string[]>([]);
  const [nodeChainId, setNodeChainId] = useState('')

  const [navigateToLogin, setNavigateToLogin] = useState<boolean>(false)
  const [initialVisit, setInitialVisit] = useState<boolean>(!params?.initial)

  const [connectOpen, setConnectOpen] = useState<boolean>(false);
  const openConnect = () => setConnectOpen(true)
  const closeConnect = () => setConnectOpen(false)

  useEffect(() => {
    (async () => {
      try {
        const infoResponse = await fetch('/info', { method: 'GET', credentials: 'include' })

        if (infoResponse.status > 399) {
          console.log('no info, unbooted')
        } else {
          const info: UnencryptedIdentity = await infoResponse.json()

          if (initialVisit) {
            setHnsName(info.name)
            setRouters(info.allowed_routers)
            setNavigateToLogin(true)
            setInitialVisit(false)
          }
        }
      } catch {
        console.log('no info, unbooted')
      }

      try {
        const currentChainResponse = await fetch('/current-chain', { method: 'GET', credentials: 'include' })

        if (currentChainResponse.status < 400) {
          const nodeChainId = await currentChainResponse.json()
          setNodeChainId(nodeChainId.toLowerCase())
          console.log('Node Chain ID:', nodeChainId)
        } else {
          console.error('error processing chain response', currentChainResponse)
        }
      } catch (e) {
        console.error('error getting current chain', e)
      }

      try {
        const ipv4Response = await fetch('/ipv4', { method: 'GET', credentials: 'include' })

        if (ipv4Response.status < 400) {
          const ipv4Data: { ip: string } = await ipv4Response.json()
          setDirectNodeIp(ipv4Data.ip)
          console.log('IPv4 Address:', ipv4Data.ip)
        } else {
          console.error('error processing IPv4 response', ipv4Response)
        }
      } catch (e) {
        console.error('error getting IPv4 address', e)
      }
    })()
  }, []) // eslint-disable-line react-hooks/exhaustive-deps

  useEffect(() => setNavigateToLogin(false), [initialVisit])


  // just pass all the props each time since components won't mind extras
  // todo, most of these can be removed...
  const props = {
    upgradable, setUpgradable,
    direct, setDirect,
    directNodeIp, setDirectNodeIp,
    key,
    keyFileName, setKeyFileName,
    reset, setReset,
    pw, setPw,
    hnsName, setHnsName,
    connectOpen, openConnect, closeConnect,
    networkingKey, setNetworkingKey,
    ipAddress, setIpAddress,
    ws_port, setWsPort,
    tcp_port, setTcpPort,
    routers, setRouters,
    nodeChainId,
  }

  return (
    <>
      <Header />
      <div id="register-ui--app"
        className="place-items-center place-content-center h-screen relative flex flex-col gap-4"
      >
        <Router>
          <LargeBackgroundVector />
          <main className="relative z-10 bg-white/10 p-4 rounded-lg dark:bg-black/10 max-w-md backdrop-blur-xl">
            <HyperwareLogo className="w-48 h-48 mb-8 mx-auto" />
            <Routes>
              <Route path="/" element={navigateToLogin
                ? <Navigate to="/login" replace />
                : <HyperdriveHome {...props} />
              } />
              <Route path="/commit-os-name" element={
                <>
                  <ProgressBar hnsName={hnsName} />
                  <CommitDotOsName {...props} />
                </>
              } />
              <Route path="/mint-os-name" element={
                <>
                  <ProgressBar hnsName={hnsName} />
                  <MintDotOsName {...props} />
                </>
              } />
              <Route path="/set-password" element={
                <>
                  <ProgressBar hnsName={hnsName} />
                  <SetPassword {...props} />
                </>
              } />
              <Route path="/reset" element={<ResetName {...props} />} />
              <Route path="/import-keyfile" element={<ImportKeyfile {...props} />} />
              <Route path="/login" element={<Login {...props} />} />
              <Route path="/custom-register" element={
                <>
                  <ProgressBar hnsName={hnsName} />
                  <MintCustom {...props} />
                </>
              } />
            </Routes>
          </main>
        </Router>
      </div>
    </>

  )
}

export default App;<|MERGE_RESOLUTION|>--- conflicted
+++ resolved
@@ -23,11 +23,8 @@
   const [keyFileName, setKeyFileName] = useState<string>('');
   const [reset, setReset] = useState<boolean>(false);
   const [direct, setDirect] = useState<boolean>(false);
-<<<<<<< HEAD
   const [directNodeIp, setDirectNodeIp] = useState<string>('');
-=======
   const [upgradable, setUpgradable] = useState<boolean>(false);
->>>>>>> e8b90bf5
   const [hnsName, setHnsName] = useState<string>('');
   const [networkingKey, setNetworkingKey] = useState<string>('');
   const [ipAddress, setIpAddress] = useState<number>(0);

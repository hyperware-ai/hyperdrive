import { useState, useEffect, FormEvent, useCallback } from "react";
import { useNavigate } from "react-router-dom";
import Loader from "../components/Loader";
import { PageProps } from "../lib/types";
import DirectNodeCheckbox from "../components/DirectCheckbox";
<<<<<<< HEAD
import UpgradableCheckbox from "../components/UpgradableCheckbox";
import { useAccount, useWaitForTransactionReceipt, useSendTransaction, useConfig } from "wagmi";
import { readContract } from "wagmi/actions";
import { useConnectModal, useAddRecentTransaction } from "@rainbow-me/rainbowkit";
import { tbaMintAbi, HYPER_ACCOUNT_IMPL, HYPER_ACCOUNT_UPGRADABLE_IMPL, HYPERMAP, mechAbi, hypermapAbi } from "../abis";
import { generateNetworkingKeys } from "../abis/helpers";
=======
import SpecifyRoutersCheckbox from "../components/SpecifyRoutersCheckbox";

import { useAccount, useWaitForTransactionReceipt, useSendTransaction } from "wagmi";
import { useConnectModal, useAddRecentTransaction } from "@rainbow-me/rainbowkit"
import { tbaMintAbi, generateNetworkingKeys, HYPER_ACCOUNT_IMPL } from "../abis";
>>>>>>> 45154870
import { encodePacked, encodeFunctionData, stringToHex } from "viem";
import BackButton from "../components/BackButton";
import { predictTBAAddress } from "../utils/predictTBA";
import { hyperhash } from "../utils/hyperhash";

interface MintCustomNameProps extends PageProps { }

// Regex for valid router names (domain format)
const ROUTER_NAME_REGEX = /^[a-z0-9](?:[a-z0-9-]*[a-z0-9])?(?:\.[a-z0-9](?:[a-z0-9-]*[a-z0-9])?)*$/;

function MintCustom({
<<<<<<< HEAD
    upgradable,
    setUpgradable,
    direct,
    setDirect,
    hnsName,
    setHnsName,
    setNetworkingKey,
    setIpAddress,
    setWsPort,
    setTcpPort,
    setRouters,
}: MintCustomNameProps) {
    const { address } = useAccount();
    const navigate = useNavigate();
    const { openConnectModal } = useConnectModal();
    const config = useConfig();
    const [validationError, setValidationError] = useState<string>("");
=======
                        direct,
                        setDirect,
                        hnsName,
                        setHnsName,
                        setNetworkingKey,
                        setIpAddress,
                        setWsPort,
                        setTcpPort,
                        setRouters,
                    }: MintCustomNameProps) {
    let { address } = useAccount();
    let navigate = useNavigate();
    let { openConnectModal } = useConnectModal();
>>>>>>> 45154870

    const { data: hash, sendTransaction, isPending, isError, error } = useSendTransaction({
        mutation: {
            onSuccess: (data) => {
                addRecentTransaction({ hash: data, description: `Mint ${hnsName}` });
            },
        },
    });

    const { isLoading: isConfirming, isSuccess: isConfirmed } = useWaitForTransactionReceipt({
        hash,
    });
    const addRecentTransaction = useAddRecentTransaction();

<<<<<<< HEAD
    const [triggerNameCheck, setTriggerNameCheck] = useState<boolean>(false);
=======
    const [triggerNameCheck, setTriggerNameCheck] = useState<boolean>(false)
    const [specifyRouters, setSpecifyRouters] = useState(false)
    const [customRouters, setCustomRouters] = useState('')
    const [routerValidationErrors, setRouterValidationErrors] = useState<string[]>([])

    // Modified setDirect function - no longer clears custom routers
    const handleSetDirect = (value: boolean) => {
        setDirect(value);
        if (value) {
            setSpecifyRouters(false);
        }
    };

    // Modified setSpecifyRouters function - no longer clears custom routers
    const handleSetSpecifyRouters = (value: boolean) => {
        setSpecifyRouters(value);
        if (value) {
            setDirect(false);
        }
    };

    // Validate custom routers against the regex
    const validateRouters = (routersText: string): string[] => {
        if (!routersText.trim()) return [];

        const routers = routersText
            .split('\n')
            .map(router => router.trim())
            .filter(router => router.length > 0);

        const errors: string[] = [];
        routers.forEach((router, index) => {
            if (!ROUTER_NAME_REGEX.test(router)) {
                errors.push(`Line ${index + 1}: "${router}" is not a valid router name`);
            }
        });

        return errors;
    };

    // Handle custom routers change with validation
    const handleCustomRoutersChange = (value: string) => {
        setCustomRouters(value);
        if (specifyRouters && value.trim()) {
            const errors = validateRouters(value);
            setRouterValidationErrors(errors);
        } else {
            setRouterValidationErrors([]);
        }
    };

    // Add a validation function for custom routers
    const getValidCustomRouters = () => {
        if (!specifyRouters) return [];
        return customRouters
            .split('\n')
            .map(router => router.trim())
            .filter(router => router.length > 0 && ROUTER_NAME_REGEX.test(router));
    };

    const isCustomRoutersValid = () => {
        if (!specifyRouters) return true; // Not required if checkbox is unchecked
        const validRouters = getValidCustomRouters();
        return validRouters.length > 0 && routerValidationErrors.length === 0;
    };
>>>>>>> 45154870

    useEffect(() => {
        document.title = "Mint";
    }, []);

    useEffect(() => setTriggerNameCheck(!triggerNameCheck), [address]);

    useEffect(() => {
        if (!address) {
            openConnectModal?.();
        }
    }, [address, openConnectModal]);

    useEffect(() => {
        if (isConfirmed) {
            navigate("/set-password");
        }
    }, [isConfirmed, address, navigate]);

    const handleMint = useCallback(
        async (e: FormEvent) => {
            e.preventDefault();
            e.stopPropagation();

            const formData = new FormData(e.target as HTMLFormElement);

            if (!address) {
                openConnectModal?.();
                return;
            }

            const tbaAddr = (formData.get("tba") as `0x${string}`) || HYPERMAP;
            const fullHnsName = formData.get("full-hns-name") as string;

            if (!fullHnsName || !fullHnsName.includes(".")) {
                setValidationError("Full HNS name must contain a dot, e.g., foo.bar");
                return;
            }

<<<<<<< HEAD
            // Derive name from the first part before the dot
            const name = fullHnsName.split(".")[0];
            const rootName = fullHnsName.replace(`${name}.`, "");
            try {
                const tokenData = (await readContract(config, {
                    address: tbaAddr,
                    abi: mechAbi,
                    functionName: "token",
                })) as readonly [bigint, `0x${string}`, bigint];
                const tokenId = tokenData[2];
                const rootNameHash = hyperhash(rootName);
                if (tokenId !== BigInt(rootNameHash)) {
                    setValidationError(`The name '${rootName}' is not associated with the provided TBA address`);
                    return;
                }
                // Predict the TBA address that will be created
                const predictedTBA = predictTBAAddress(HYPERMAP, fullHnsName);
                console.log("predictedTBA", predictedTBA);

                const initCall = await generateNetworkingKeys({
                    upgradable,
                    direct,
                    our_address: address,
                    label: hnsName,
                    setNetworkingKey,
                    setIpAddress,
                    setWsPort,
                    setTcpPort,
                    setRouters,
                    reset: false,
                    tbaAddress: predictedTBA.predictedAddress,
                });

                setHnsName(fullHnsName);

                const impl = upgradable ? HYPER_ACCOUNT_UPGRADABLE_IMPL : HYPER_ACCOUNT_IMPL;
                const data = encodeFunctionData({
                    abi: tbaMintAbi,
                    functionName: "mint",
                    args: [
                        address,
                        encodePacked(["bytes"], [stringToHex(name)]),
                        initCall,
                        impl,
                    ],
                });

                // Send the transaction
                sendTransaction({
                    to: tbaAddr,
                    data: data,
                    gas: 1000000n,
                });
            } catch (err) {
                console.error("Failed to read contract or send transaction:", err);
                setValidationError("Internal error, check console for details");
            }
        },
        [
            config,
            upgradable,
=======
        // Process custom routers only if the checkbox is checked
        let routersToUse: string[] = [];
        if (specifyRouters && customRouters.trim()) {
            routersToUse = getValidCustomRouters();
            setRouters(routersToUse);
            console.log("Custom routers:", routersToUse);
        } else {
            // Clear routers in app state if not specifying custom routers
            setRouters([]);
        }

        const initCall = await generateNetworkingKeys({
>>>>>>> 45154870
            direct,
            address,
            sendTransaction,
            setNetworkingKey,
            setIpAddress,
            setWsPort,
            setTcpPort,
<<<<<<< HEAD
            setRouters,
            openConnectModal,
            hnsName,
        ]
    );
=======
            setRouters: routersToUse.length > 0 ? () => setRouters(routersToUse) : setRouters,
            reset: false,
            customRouters: routersToUse.length > 0 ? routersToUse : undefined,
        });

        setHnsName(formData.get('full-hns-name') as string)

        const name = formData.get('name') as string

        console.log("full hns name", formData.get('full-hns-name'))
        console.log("name", name)

        const data = encodeFunctionData({
            abi: tbaMintAbi,
            functionName: 'mint',
            args: [
                address,
                encodePacked(["bytes"], [stringToHex(name)]),
                initCall,
                HYPER_ACCOUNT_IMPL,
            ],
        })

        // use data to write to contract -- do NOT use writeContract
        // writeContract will NOT generate the correct selector for some reason
        // probably THEIR bug.. no abi works
        try {
            sendTransaction({
                to: formData.get('tba') as `0x${string}`,
                data: data,
                gas: 1000000n,
            })
        } catch (error) {
            console.error('Failed to send transaction:', error)
        }
    }, [direct, specifyRouters, customRouters, address, sendTransaction, setNetworkingKey, setIpAddress, setWsPort, setTcpPort, setRouters, openConnectModal])

    useEffect(() => {
        if (isConfirmed) {
            navigate("/set-password");
        }
    }, [isConfirmed, address, navigate]);
>>>>>>> 45154870

    return (
        <div className="container fade-in">
            <div className="section">
<<<<<<< HEAD
                <form className="form" onSubmit={handleMint}>
                    {isPending || isConfirming ? (
                        <Loader msg={isConfirming ? "Minting name..." : "Please confirm the transaction in your wallet"} />
                    ) : (
                        <>
                            <p className="form-label">
                                <span>
                                    Register a name on a different top-level zone — this may fail if that zone's requirements are not met
                                </span>
=======
                {
                    <form className="form" onSubmit={handleMint}>
                        {isPending || isConfirming ? (
                            <Loader msg={isConfirming ? 'Minting name...' : 'Please confirm the transaction in your wallet'} />
                        ) : (
                            <>
                                <p className="form-label">
                                    <span>
                                        Register a name on a different top-level zone -- this will likely fail if that zone's requirements are not met
                                    </span>
                                </p>
                                <input type="text" name="name" placeholder="Enter hypermap name" />
                                <input type="text" name="full-hns-name" placeholder="Enter full HNS name" />
                                <input type="text" name="tba" placeholder="Enter TBA to mint under" />
                                <details className="advanced-options">
                                    <summary>Advanced Network Options</summary>
                                    <div className="flex flex-col gap-3">
                                        <DirectNodeCheckbox direct={direct} setDirect={handleSetDirect} />
                                        <SpecifyRoutersCheckbox specifyRouters={specifyRouters} setSpecifyRouters={handleSetSpecifyRouters} />
                                        {specifyRouters && (
                                            <div className="flex flex-col gap-2 ml-6">
                                                <label htmlFor="custom-routers" className="text-sm font-medium">
                                                    Router Names: <span className="text-red-500">*</span>
                                                </label>
                                                <textarea
                                                    id="custom-routers-mint"
                                                    value={customRouters}
                                                    onChange={(e) => handleCustomRoutersChange(e.target.value)}
                                                    placeholder="Enter one router name per line, e.g.:&#10;router-node-1.hypr&#10;other-router.hypr&#10;myrouter.os"
                                                    className={`input resize-vertical min-h-[80px] ${
                                                        specifyRouters && !isCustomRoutersValid()
                                                            ? 'border-red-500 focus:border-red-500'
                                                            : ''
                                                    }`}
                                                    rows={4}
                                                />
                                                {routerValidationErrors.length > 0 ? (
                                                    <div className="text-xs text-red-500">
                                                        {routerValidationErrors.map((error, idx) => (
                                                            <div key={idx}>{error}</div>
                                                        ))}
                                                        <div className="mt-1">Router names must contain only lowercase letters, numbers, hyphens (not at start/end), and dots.</div>
                                                    </div>
                                                ) : (
                                                    <span className={`text-xs ${
                                                        !isCustomRoutersValid() ? 'text-red-500' : 'text-gray-500'
                                                    }`}>
                                                        {!isCustomRoutersValid()
                                                            ? 'At least one valid router name is required'
                                                            : 'Enter one router name per line. These routers will be used for your indirect node.'
                                                        }
                                                    </span>
                                                )}
                                            </div>
                                        )}
                                    </div>
                                </details>
                                <button
                                    type="submit"
                                    className="button"
                                    disabled={
                                        isPending ||
                                        isConfirming ||
                                        (specifyRouters && !isCustomRoutersValid())
                                    }
                                >
                                    Mint Custom Name
                                </button>

                                <BackButton mode="wide" />
                            </>
                        )}
                        {isError && (
                            <p className="text-red-500 wrap-anywhere mt-2">
                                Error: {error?.message || "An error occurred, please try again."}
>>>>>>> 45154870
                            </p>
                            <input type="text" name="full-hns-name" placeholder="Enter full HNS name (e.g. foo.bar)" />
                            <input type="text" name="tba" placeholder="Enter TBA to mint under (e.g. related .bar TBA)" />
                            <details>
                                <summary>Advanced Options</summary>
                                <DirectNodeCheckbox {...{ direct, setDirect }} />
                                <UpgradableCheckbox {...{ upgradable, setUpgradable }} />
                            </details>
                            <div className="flex flex-col gap-1">
                                <button
                                    type="submit"
                                    className="button"
                                    disabled={isPending || isConfirming}
                                >
                                    Mint custom name
                                </button>
                                <BackButton mode="wide" />
                            </div>
                        </>
                    )}
                    {validationError && (
                        <p className="text-red-500 font-semibold mt-2">
                            {validationError}
                        </p>
                    )}
                    {isError && (
                        <p className="text-red-500 wrap-anywhere mt-2">
                            Error: {error?.message || "There was an error minting your name, please try again."}
                        </p>
                    )}
                </form>
            </div>
        </div>
    );
}

export default MintCustom;<|MERGE_RESOLUTION|>--- conflicted
+++ resolved
@@ -3,20 +3,12 @@
 import Loader from "../components/Loader";
 import { PageProps } from "../lib/types";
 import DirectNodeCheckbox from "../components/DirectCheckbox";
-<<<<<<< HEAD
-import UpgradableCheckbox from "../components/UpgradableCheckbox";
 import { useAccount, useWaitForTransactionReceipt, useSendTransaction, useConfig } from "wagmi";
 import { readContract } from "wagmi/actions";
 import { useConnectModal, useAddRecentTransaction } from "@rainbow-me/rainbowkit";
-import { tbaMintAbi, HYPER_ACCOUNT_IMPL, HYPER_ACCOUNT_UPGRADABLE_IMPL, HYPERMAP, mechAbi, hypermapAbi } from "../abis";
+import { tbaMintAbi, HYPER_ACCOUNT_IMPL, HYPER_ACCOUNT_UPGRADABLE_IMPL, HYPERMAP, mechAbi } from "../abis";
 import { generateNetworkingKeys } from "../abis/helpers";
-=======
 import SpecifyRoutersCheckbox from "../components/SpecifyRoutersCheckbox";
-
-import { useAccount, useWaitForTransactionReceipt, useSendTransaction } from "wagmi";
-import { useConnectModal, useAddRecentTransaction } from "@rainbow-me/rainbowkit"
-import { tbaMintAbi, generateNetworkingKeys, HYPER_ACCOUNT_IMPL } from "../abis";
->>>>>>> 45154870
 import { encodePacked, encodeFunctionData, stringToHex } from "viem";
 import BackButton from "../components/BackButton";
 import { predictTBAAddress } from "../utils/predictTBA";
@@ -28,9 +20,7 @@
 const ROUTER_NAME_REGEX = /^[a-z0-9](?:[a-z0-9-]*[a-z0-9])?(?:\.[a-z0-9](?:[a-z0-9-]*[a-z0-9])?)*$/;
 
 function MintCustom({
-<<<<<<< HEAD
     upgradable,
-    setUpgradable,
     direct,
     setDirect,
     hnsName,
@@ -46,21 +36,6 @@
     const { openConnectModal } = useConnectModal();
     const config = useConfig();
     const [validationError, setValidationError] = useState<string>("");
-=======
-                        direct,
-                        setDirect,
-                        hnsName,
-                        setHnsName,
-                        setNetworkingKey,
-                        setIpAddress,
-                        setWsPort,
-                        setTcpPort,
-                        setRouters,
-                    }: MintCustomNameProps) {
-    let { address } = useAccount();
-    let navigate = useNavigate();
-    let { openConnectModal } = useConnectModal();
->>>>>>> 45154870
 
     const { data: hash, sendTransaction, isPending, isError, error } = useSendTransaction({
         mutation: {
@@ -75,9 +50,6 @@
     });
     const addRecentTransaction = useAddRecentTransaction();
 
-<<<<<<< HEAD
-    const [triggerNameCheck, setTriggerNameCheck] = useState<boolean>(false);
-=======
     const [triggerNameCheck, setTriggerNameCheck] = useState<boolean>(false)
     const [specifyRouters, setSpecifyRouters] = useState(false)
     const [customRouters, setCustomRouters] = useState('')
@@ -143,7 +115,6 @@
         const validRouters = getValidCustomRouters();
         return validRouters.length > 0 && routerValidationErrors.length === 0;
     };
->>>>>>> 45154870
 
     useEffect(() => {
         document.title = "Mint";
@@ -163,89 +134,29 @@
         }
     }, [isConfirmed, address, navigate]);
 
-    const handleMint = useCallback(
-        async (e: FormEvent) => {
-            e.preventDefault();
-            e.stopPropagation();
-
-            const formData = new FormData(e.target as HTMLFormElement);
-
-            if (!address) {
-                openConnectModal?.();
-                return;
-            }
-
-            const tbaAddr = (formData.get("tba") as `0x${string}`) || HYPERMAP;
-            const fullHnsName = formData.get("full-hns-name") as string;
-
-            if (!fullHnsName || !fullHnsName.includes(".")) {
-                setValidationError("Full HNS name must contain a dot, e.g., foo.bar");
-                return;
-            }
-
-<<<<<<< HEAD
-            // Derive name from the first part before the dot
-            const name = fullHnsName.split(".")[0];
-            const rootName = fullHnsName.replace(`${name}.`, "");
-            try {
-                const tokenData = (await readContract(config, {
-                    address: tbaAddr,
-                    abi: mechAbi,
-                    functionName: "token",
-                })) as readonly [bigint, `0x${string}`, bigint];
-                const tokenId = tokenData[2];
-                const rootNameHash = hyperhash(rootName);
-                if (tokenId !== BigInt(rootNameHash)) {
-                    setValidationError(`The name '${rootName}' is not associated with the provided TBA address`);
-                    return;
-                }
-                // Predict the TBA address that will be created
-                const predictedTBA = predictTBAAddress(HYPERMAP, fullHnsName);
-                console.log("predictedTBA", predictedTBA);
-
-                const initCall = await generateNetworkingKeys({
-                    upgradable,
-                    direct,
-                    our_address: address,
-                    label: hnsName,
-                    setNetworkingKey,
-                    setIpAddress,
-                    setWsPort,
-                    setTcpPort,
-                    setRouters,
-                    reset: false,
-                    tbaAddress: predictedTBA.predictedAddress,
-                });
-
-                setHnsName(fullHnsName);
-
-                const impl = upgradable ? HYPER_ACCOUNT_UPGRADABLE_IMPL : HYPER_ACCOUNT_IMPL;
-                const data = encodeFunctionData({
-                    abi: tbaMintAbi,
-                    functionName: "mint",
-                    args: [
-                        address,
-                        encodePacked(["bytes"], [stringToHex(name)]),
-                        initCall,
-                        impl,
-                    ],
-                });
-
-                // Send the transaction
-                sendTransaction({
-                    to: tbaAddr,
-                    data: data,
-                    gas: 1000000n,
-                });
-            } catch (err) {
-                console.error("Failed to read contract or send transaction:", err);
-                setValidationError("Internal error, check console for details");
-            }
-        },
-        [
-            config,
-            upgradable,
-=======
+    let handleMint = useCallback(async (e: FormEvent) => {
+        e.preventDefault()
+        e.stopPropagation()
+
+        const formData = new FormData(e.target as HTMLFormElement)
+
+        if (!address) {
+            openConnectModal?.()
+            return
+        }
+
+        const tbaAddr = (formData.get("tba") as `0x${string}`) || HYPERMAP;
+        const fullHnsName = formData.get("full-hns-name") as string;
+
+        if (!fullHnsName || !fullHnsName.includes(".")) {
+            setValidationError("Full HNS name must contain a dot, e.g., foo.bar");
+            return;
+        }
+
+        // Derive name from the first part before the dot
+        const name = fullHnsName.split(".")[0];
+        const rootName = fullHnsName.replace(`${name}.`, "");
+
         // Process custom routers only if the checkbox is checked
         let routersToUse: string[] = [];
         if (specifyRouters && customRouters.trim()) {
@@ -257,80 +168,70 @@
             setRouters([]);
         }
 
-        const initCall = await generateNetworkingKeys({
->>>>>>> 45154870
-            direct,
-            address,
-            sendTransaction,
-            setNetworkingKey,
-            setIpAddress,
-            setWsPort,
-            setTcpPort,
-<<<<<<< HEAD
-            setRouters,
-            openConnectModal,
-            hnsName,
-        ]
-    );
-=======
-            setRouters: routersToUse.length > 0 ? () => setRouters(routersToUse) : setRouters,
-            reset: false,
-            customRouters: routersToUse.length > 0 ? routersToUse : undefined,
-        });
-
-        setHnsName(formData.get('full-hns-name') as string)
-
-        const name = formData.get('name') as string
-
-        console.log("full hns name", formData.get('full-hns-name'))
-        console.log("name", name)
-
-        const data = encodeFunctionData({
-            abi: tbaMintAbi,
-            functionName: 'mint',
-            args: [
-                address,
-                encodePacked(["bytes"], [stringToHex(name)]),
-                initCall,
-                HYPER_ACCOUNT_IMPL,
-            ],
-        })
-
-        // use data to write to contract -- do NOT use writeContract
-        // writeContract will NOT generate the correct selector for some reason
-        // probably THEIR bug.. no abi works
         try {
+            const tokenData = (await readContract(config, {
+                address: tbaAddr,
+                abi: mechAbi,
+                functionName: "token",
+            })) as readonly [bigint, `0x${string}`, bigint];
+            const tokenId = tokenData[2];
+            const rootNameHash = hyperhash(rootName);
+            if (tokenId !== BigInt(rootNameHash)) {
+                setValidationError(`The name '${rootName}' is not associated with the provided TBA address`);
+                return;
+            }
+            // Predict the TBA address that will be created
+            const predictedTBA = predictTBAAddress(HYPERMAP, fullHnsName);
+            console.log("predictedTBA", predictedTBA);
+
+            const initCall = await generateNetworkingKeys({
+                upgradable,
+                direct,
+                our_address: address,
+                label: hnsName,
+                setNetworkingKey,
+                setIpAddress,
+                setWsPort,
+                setTcpPort,
+                setRouters: routersToUse.length > 0 ? () => setRouters(routersToUse) : setRouters,
+                reset: false,
+                customRouters: routersToUse.length > 0 ? routersToUse : undefined,
+                tbaAddress: predictedTBA.predictedAddress,
+            });
+
+            setHnsName(formData.get('full-hns-name') as string)
+
+            console.log("full hns name", formData.get('full-hns-name'))
+            console.log("name", name)
+
+            const impl = upgradable ? HYPER_ACCOUNT_UPGRADABLE_IMPL : HYPER_ACCOUNT_IMPL;
+            const data = encodeFunctionData({
+                abi: tbaMintAbi,
+                functionName: 'mint',
+                args: [
+                    address,
+                    encodePacked(["bytes"], [stringToHex(name)]),
+                    initCall,
+                    impl,
+                ],
+            })
+
+            // use data to write to contract -- do NOT use writeContract
+            // writeContract will NOT generate the correct selector for some reason
+            // probably THEIR bug.. no abi works
             sendTransaction({
                 to: formData.get('tba') as `0x${string}`,
                 data: data,
                 gas: 1000000n,
             })
         } catch (error) {
-            console.error('Failed to send transaction:', error)
-        }
-    }, [direct, specifyRouters, customRouters, address, sendTransaction, setNetworkingKey, setIpAddress, setWsPort, setTcpPort, setRouters, openConnectModal])
-
-    useEffect(() => {
-        if (isConfirmed) {
-            navigate("/set-password");
-        }
-    }, [isConfirmed, address, navigate]);
->>>>>>> 45154870
+            console.error('Failed to read or write to contract:', error)
+        }
+    }, [config, getValidCustomRouters, hnsName, setHnsName, upgradable, direct, specifyRouters, customRouters, address, sendTransaction, setNetworkingKey, setIpAddress, setWsPort, setTcpPort, setRouters, openConnectModal])
 
     return (
         <div className="container fade-in">
             <div className="section">
-<<<<<<< HEAD
-                <form className="form" onSubmit={handleMint}>
-                    {isPending || isConfirming ? (
-                        <Loader msg={isConfirming ? "Minting name..." : "Please confirm the transaction in your wallet"} />
-                    ) : (
-                        <>
-                            <p className="form-label">
-                                <span>
-                                    Register a name on a different top-level zone — this may fail if that zone's requirements are not met
-                                </span>
-=======
                 {
                     <form className="form" onSubmit={handleMint}>
                         {isPending || isConfirming ? (
@@ -403,41 +304,18 @@
                                 <BackButton mode="wide" />
                             </>
                         )}
+                        {validationError && (
+                            <p className="text-red-500 font-semibold mt-2">
+                                {validationError}
+                            </p>
+                        )}
                         {isError && (
                             <p className="text-red-500 wrap-anywhere mt-2">
-                                Error: {error?.message || "An error occurred, please try again."}
->>>>>>> 45154870
+                                Error: {error?.message || "There was an error minting your name, please try again."}
                             </p>
-                            <input type="text" name="full-hns-name" placeholder="Enter full HNS name (e.g. foo.bar)" />
-                            <input type="text" name="tba" placeholder="Enter TBA to mint under (e.g. related .bar TBA)" />
-                            <details>
-                                <summary>Advanced Options</summary>
-                                <DirectNodeCheckbox {...{ direct, setDirect }} />
-                                <UpgradableCheckbox {...{ upgradable, setUpgradable }} />
-                            </details>
-                            <div className="flex flex-col gap-1">
-                                <button
-                                    type="submit"
-                                    className="button"
-                                    disabled={isPending || isConfirming}
-                                >
-                                    Mint custom name
-                                </button>
-                                <BackButton mode="wide" />
-                            </div>
-                        </>
-                    )}
-                    {validationError && (
-                        <p className="text-red-500 font-semibold mt-2">
-                            {validationError}
-                        </p>
-                    )}
-                    {isError && (
-                        <p className="text-red-500 wrap-anywhere mt-2">
-                            Error: {error?.message || "There was an error minting your name, please try again."}
-                        </p>
-                    )}
-                </form>
+                        )}
+                    </form>
+                }
             </div>
         </div>
     );

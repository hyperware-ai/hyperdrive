--- conflicted
+++ resolved
@@ -6,14 +6,9 @@
 } from "react";
 import { useNavigate } from "react-router-dom";
 import Loader from "../components/Loader";
-<<<<<<< HEAD
-import { PageProps } from "../lib/types";
+import { PageProps, UnencryptedIdentity } from "../lib/types";
 import { MULTICALL, mechAbi } from "../abis";
 import { generateNetworkingKeys } from "../abis/helpers";
-=======
-import { PageProps, UnencryptedIdentity } from "../lib/types";
-import { MULTICALL, generateNetworkingKeys, mechAbi } from "../abis";
->>>>>>> 45154870
 import DirectNodeCheckbox from "../components/DirectCheckbox";
 import SpecifyRoutersCheckbox from "../components/SpecifyRoutersCheckbox";
 import EnterHnsName from "../components/EnterHnsName";
@@ -50,56 +45,9 @@
             }
         }
     });
-<<<<<<< HEAD
-  const addRecentTransaction = useAddRecentTransaction();
-
-  const [name, setName] = useState<string>(hnsName);
-  const [nameValidities, setNameValidities] = useState<string[]>([])
-  const [tba, setTba] = useState<string>("");
-  const [triggerNameCheck, setTriggerNameCheck] = useState<boolean>(false);
-
-  useEffect(() => {
-    document.title = "Reset";
-  }, []);
-
-  // so inputs will validate once wallet is connected
-  useEffect(() => setTriggerNameCheck(!triggerNameCheck), [address]); // eslint-disable-line react-hooks/exhaustive-deps
-
-  useEffect(() => {
-    if (!address) {
-      openConnectModal?.();
-    }
-  }, [address, openConnectModal]);
-
-  const handleResetRecords = useCallback(
-    async (e: FormEvent) => {
-      e.preventDefault();
-      e.stopPropagation();
-
-      if (!address) {
-        openConnectModal?.();
-        return;
-      }
-
-      setHnsName(name);
-
-      try {
-        const data = await generateNetworkingKeys({
-          upgradable: false,
-          direct,
-          label: name,
-          our_address: address,
-          setNetworkingKey,
-          setIpAddress,
-          setWsPort,
-          setTcpPort,
-          setRouters,
-          reset: true,
-=======
     const { isLoading: isConfirming, isSuccess: isConfirmed } =
         useWaitForTransactionReceipt({
             hash,
->>>>>>> 45154870
         });
     const addRecentTransaction = useAddRecentTransaction();
 
@@ -245,6 +193,7 @@
 
             try {
                 const data = await generateNetworkingKeys({
+                    upgradable: false,
                     direct,
                     label: name,
                     our_address: address,
@@ -273,7 +222,7 @@
                 console.error("An error occurred:", error);
             }
         },
-        [address, direct, specifyRouters, customRouters, name, tba, setNetworkingKey, setIpAddress, setWsPort, setTcpPort, setRouters, writeContract, openConnectModal]
+        [address, direct, specifyRouters, customRouters, name, tba, setNetworkingKey, setIpAddress, setWsPort, setTcpPort, setRouters, writeContract, openConnectModal, getValidCustomRouters, setHnsName]
     );
 
     useEffect(() => {

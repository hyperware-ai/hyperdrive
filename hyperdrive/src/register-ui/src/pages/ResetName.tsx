import {
    FormEvent,
    useCallback,
    useEffect,
    useState,
} from "react";
import { useNavigate } from "react-router-dom";
import Loader from "../components/Loader";
import { PageProps, InfoResponse } from "../lib/types";
import { MULTICALL, mechAbi } from "../abis";
import { generateNetworkingKeys } from "../abis/helpers";
import DirectNodeCheckbox from "../components/DirectCheckbox";
import SpecifyRoutersCheckbox from "../components/SpecifyRoutersCheckbox";
import EnterHnsName from "../components/EnterHnsName";

import { useAccount, useWaitForTransactionReceipt, useWriteContract } from "wagmi";
import { useConnectModal, useAddRecentTransaction } from "@rainbow-me/rainbowkit";
import BackButton from "../components/BackButton";
import { Tooltip } from "../components/Tooltip";
import { FaSquareCheck, FaRegSquare } from "react-icons/fa6";

interface ResetProps extends PageProps { }

// Regex for valid router names (domain format)
const ROUTER_NAME_REGEX = /^[a-z0-9](?:[a-z0-9-]*[a-z0-9])?(?:\.[a-z0-9](?:[a-z0-9-]*[a-z0-9])?)*$/;

// IPv4 validation regex
const IPV4_REGEX = /^(25[0-5]|2[0-4][0-9]|[01]?[0-9][0-9]?)\.(25[0-5]|2[0-4][0-9]|[01]?[0-9][0-9]?)\.(25[0-5]|2[0-4][0-9]|[01]?[0-9][0-9]?)\.(25[0-5]|2[0-4][0-9]|[01]?[0-9][0-9]?)$/;

function ResetHnsName({
                          direct,
                          setDirect,
                          directNodeIp,
                          setDirectNodeIp,
                          setReset,
                          hnsName,
                          setHnsName,
                          setNetworkingKey,
                          setIpAddress,
                          setWsPort,
                          setTcpPort,
                          setRouters,
                      }: ResetProps) {
    const { address } = useAccount();
    const navigate = useNavigate();
    const { openConnectModal } = useConnectModal();

    const { data: hash, writeContract, isPending, isError, error } = useWriteContract({
        mutation: {
            onSuccess: (data) => {
                addRecentTransaction({ hash: data, description: `Reset HNS ID: ${name}` });
            }
        }
    });
    const { isLoading: isConfirming, isSuccess: isConfirmed } =
        useWaitForTransactionReceipt({
            hash,
        });
    const addRecentTransaction = useAddRecentTransaction();

    const [name, setName] = useState<string>(hnsName);
    const [nameValidities, setNameValidities] = useState<string[]>([])
    const [tba, setTba] = useState<string>("");
    const [triggerNameCheck, setTriggerNameCheck] = useState<boolean>(false);
    const [specifyRouters, setSpecifyRouters] = useState(false)
    const [customRouters, setCustomRouters] = useState('')
    const [routerValidationErrors, setRouterValidationErrors] = useState<string[]>([])
    const [currentNodeName, setCurrentNodeName] = useState<string>("");
    const [resetDifferentNodeId, setResetDifferentNodeId] = useState<boolean>(false);

    // Track initial states for checkbox help text
    const [initiallyDirect, setInitiallyDirect] = useState<boolean | undefined>(undefined);
    const [initiallySpecifyRouters, setInitiallySpecifyRouters] = useState<boolean | undefined>(undefined);

    // Track the initial IPv4 value to determine if it was auto-detected
    const [initialDirectNodeIp, setInitialDirectNodeIp] = useState<string>('')

    // Fetch current node info on mount
    useEffect(() => {
        document.title = "Reset";

        (async () => {
            try {
                // Fetch current node info which includes detected IP address
                const infoData = (await fetch("/info", { method: "GET", credentials: 'include' }).then((res) =>
                    res.json()
                )) as InfoResponse;

                // Set detected IP if available
                if (infoData.detected_ip_address) {
                    setInitialDirectNodeIp(infoData.detected_ip_address);
                }

                // Determine if node has specified routers (indirect node)
                const hasRouters = infoData.allowed_routers && infoData.allowed_routers.length > 0;

                // If allowed_routers is empty, the node is direct; if it has routers, it's indirect
                const isDirect = !hasRouters;

                // Set initial states for checkbox help text
                setInitiallyDirect(isDirect);
                setInitiallySpecifyRouters(hasRouters);

                // Set the current state to match the node's current configuration
                setDirect(isDirect);

                // Set IP address: if direct node and detected IP is available, use it
                if (isDirect && infoData.detected_ip_address) {
                    setDirectNodeIp(infoData.detected_ip_address);
                }

                // Prepopulate customRouters if this is an indirect node with existing routers
                if (hasRouters) {
                    const routersText = infoData.allowed_routers.join('\n');
                    setCustomRouters(routersText);
                    setSpecifyRouters(true); // Auto-enable the checkbox
                }
            } catch (error) {
                console.log("Could not fetch node info:", error);
            }
        })();
    }, [setDirect, setDirectNodeIp]);

    // Validation function for IPv4
    const isValidIPv4 = (ip: string): boolean => {
        return IPV4_REGEX.test(ip);
    };

    // Check if direct node configuration is valid
    const isDirectNodeValid = (): boolean => {
        if (!direct) return true; // Not required if checkbox is unchecked
        return directNodeIp.trim() !== '' && isValidIPv4(directNodeIp.trim());
    };

    // Determine the appropriate label for the Direct Node IP field
    const getDirectNodeIpLabel = (): string => {
        const hasValidInitialIp = initialDirectNodeIp && isValidIPv4(initialDirectNodeIp);

        if (!hasValidInitialIp) {
            return "Direct Node IP Address (IPv4)";
        }

        if (directNodeIp === initialDirectNodeIp) {
            return "Direct Node IP Address (as detected)";
        }

        return "Direct Node IP Address (overridden by user)";
    };

    // Modified setDirect function - no longer clears custom routers
    const handleSetDirect = (value: boolean) => {
        setDirect(value);
        if (value) {
            setSpecifyRouters(false);
            // Only set detected IP if directNodeIp is empty (not if user has entered something)
            if (!directNodeIp && initialDirectNodeIp) {
                setDirectNodeIp(initialDirectNodeIp);
            }
        }
    };

    // Modified setSpecifyRouters function - no longer clears custom routers
    const handleSetSpecifyRouters = (value: boolean) => {
        setSpecifyRouters(value);
        if (value) {
            setDirect(false);
        }
    };

    // Validate custom routers against the regex
    const validateRouters = (routersText: string): string[] => {
        if (!routersText.trim()) return [];

        const routers = routersText
            .split('\n')
            .map(router => router.trim())
            .filter(router => router.length > 0);

        const errors: string[] = [];
        routers.forEach((router, index) => {
            if (!ROUTER_NAME_REGEX.test(router)) {
                errors.push(`Line ${index + 1}: "${router}" is not a valid router name`);
            }
        });

        return errors;
    };

    // Handle custom routers change with validation
    const handleCustomRoutersChange = (value: string) => {
        setCustomRouters(value);
        if (specifyRouters && value.trim()) {
            const errors = validateRouters(value);
            setRouterValidationErrors(errors);
        } else {
            setRouterValidationErrors([]);
        }
    };

    // Add a validation function for custom routers
    const getValidCustomRouters = () => {
        if (!specifyRouters) return [];
        return customRouters
            .split('\n')
            .map(router => router.trim())
            .filter(router => router.length > 0 && ROUTER_NAME_REGEX.test(router));
    };

    const isCustomRoutersValid = () => {
        if (!specifyRouters) return true; // Not required if checkbox is unchecked
        const validRouters = getValidCustomRouters();
        return validRouters.length > 0 && routerValidationErrors.length === 0;
    };

<<<<<<< HEAD
=======
    useEffect(() => {
        document.title = "Reset";

        // Fetch current node info and prepopulate routers if indirect node
        (async () => {
            try {
                const infoData = (await fetch("/info", { method: "GET", credentials: 'include' }).then((res) =>
                    res.json()
                )) as UnencryptedIdentity;

                if (infoData?.name) {
                    setCurrentNodeName(infoData.name);
                    setName(infoData.name);
                    setHnsName(infoData.name);
                } else {
                    setResetDifferentNodeId(true);
                }

                const allowedRouters = Array.isArray(infoData.allowed_routers)
                    ? infoData.allowed_routers
                    : undefined;
                if (!allowedRouters) {
                    return;
                }

                // Determine if node has specified routers (indirect node)
                const hasRouters = allowedRouters.length > 0;

                // If allowed_routers is empty, the node is direct; if it has routers, it's indirect
                const isDirect = !hasRouters;

                // Set initial states for checkbox help text
                setInitiallyDirect(isDirect);
                setInitiallySpecifyRouters(hasRouters);

                // Set the current state to match the node's current configuration
                setDirect(isDirect);

                // Prepopulate customRouters if this is an indirect node with existing routers
                if (hasRouters) {
                    const routersText = allowedRouters.join('\n');
                    setCustomRouters(routersText);
                    setSpecifyRouters(true); // Auto-enable the checkbox
                }
            } catch (error) {
                console.log("Could not fetch node info:", error);
                setResetDifferentNodeId(true);
            }
        })();
    }, []);

>>>>>>> 05753f29
    // so inputs will validate once wallet is connected
    useEffect(() => setTriggerNameCheck(!triggerNameCheck), [address]); // eslint-disable-line react-hooks/exhaustive-deps

    useEffect(() => {
        if (!address) {
            openConnectModal?.();
        }
    }, [address, openConnectModal]);

    const handleResetRecords = useCallback(
        async (e: FormEvent) => {
            e.preventDefault();
            e.stopPropagation();

            if (!address) {
                openConnectModal?.();
                return;
            }

            setHnsName(name);

            // Process custom routers only if the checkbox is checked
            let routersToUse: string[] = [];
            if (specifyRouters && customRouters.trim()) {
                routersToUse = getValidCustomRouters();
                setRouters(routersToUse);
                console.log("Custom routers:", routersToUse);
            } else {
                // Clear routers in app state if not specifying custom routers
                setRouters([]);
            }

            try {
                const data = await generateNetworkingKeys({
                    upgradable: false,
                    direct,
                    directNodeIp: direct ? directNodeIp : undefined,
                    label: name,
                    our_address: address,
                    setNetworkingKey,
                    setIpAddress,
                    setWsPort,
                    setTcpPort,
                    setRouters: routersToUse.length > 0 ? () => setRouters(routersToUse) : setRouters,
                    reset: true,
                    customRouters: routersToUse.length > 0 ? routersToUse : undefined,
                });

                writeContract({
                    address: tba as `0x${string}`,
                    abi: mechAbi,
                    functionName: "execute",
                    args: [
                        MULTICALL,
                        BigInt(0),
                        data,
                        1
                    ],
                    gas: 1000000n,
                });
            } catch (error) {
                console.error("An error occurred:", error);
            }
        },
        [address, direct, directNodeIp, specifyRouters, customRouters, name, tba, setNetworkingKey, setIpAddress, setWsPort, setTcpPort, setRouters, writeContract, openConnectModal, getValidCustomRouters, setHnsName]
    );

    useEffect(() => {
        if (isConfirmed) {
            setReset(true);
            setDirect(direct);
            navigate("/set-password");
        }
    }, [isConfirmed, setReset, setDirect, direct, navigate]);


    const handleResetDifferentNodeIdToggle = () => {
        setResetDifferentNodeId((prev) => {
            const next = !prev;
            if (!next && currentNodeName) {
                setName(currentNodeName);
                setHnsName(currentNodeName);
            }
            return next;
        });
    };

    const isNameReadOnly = !resetDifferentNodeId && !!currentNodeName;

    return (
        <div className="container fade-in" id="register-ui--reset-name">
            <div className="section">
                {
                    <form className="form" onSubmit={handleResetRecords}>
                        {isPending || isConfirming ? (
                            <Loader msg={isConfirming ? "Resetting Networking Information..." : "Please confirm the transaction in your wallet"} />
                        ) : (
                            <>
                                <h3 className="text-iris dark:text-neon">
                                    Node ID to reset:
                                </h3>
                                <EnterHnsName
                                    {...{
                                        address,
                                        name,
                                        setName,
                                        triggerNameCheck,
                                        nameValidities,
                                        setNameValidities,
                                        setTba,
                                        isReset: true
                                    }}
                                    readOnly={isNameReadOnly}
                                />
                                <p className="text-sm text-gray-500">
                                    Nodes use an onchain username in order to identify themselves to other nodes in the network.
                                </p>
                                <details className="advanced-options">
                                    <summary>Advanced Network Options</summary>
                                    <div className="flex flex-col gap-3">
                                        <DirectNodeCheckbox
                                            direct={direct}
                                            setDirect={handleSetDirect}
                                            initiallyChecked={initiallyDirect}
                                        />
                                        {direct && (
                                            <div className="flex flex-col gap-2 ml-6">
                                                <label htmlFor="direct-node-ip" className="text-sm font-medium">
                                                    {getDirectNodeIpLabel()}: <span className="text-red-500">*</span>
                                                </label>
                                                <input
                                                    type="text"
                                                    id="direct-node-ip"
                                                    value={directNodeIp}
                                                    onChange={(e) => setDirectNodeIp(e.target.value)}
                                                    placeholder="e.g., 192.168.1.100"
                                                    className={`input ${
                                                        direct && !isDirectNodeValid()
                                                            ? 'border-red-500 focus:border-red-500'
                                                            : ''
                                                    }`}
                                                />
                                                {direct && directNodeIp.trim() && !isValidIPv4(directNodeIp.trim()) && (
                                                    <span className="text-xs text-red-500">
                                                        Please enter a valid IPv4 address
                                                    </span>
                                                )}
                                                {direct && !directNodeIp.trim() && (
                                                    <span className="text-xs text-red-500">
                                                        IP address is required for direct nodes
                                                    </span>
                                                )}
                                            </div>
                                        )}
                                        <SpecifyRoutersCheckbox
                                            specifyRouters={specifyRouters}
                                            setSpecifyRouters={handleSetSpecifyRouters}
                                            initiallyChecked={initiallySpecifyRouters}
                                        />
                                        {specifyRouters && (
                                            <div className="flex flex-col gap-2 ml-6">
                                                <label htmlFor="custom-routers" className="text-sm font-medium">
                                                    Router Names: <span className="text-red-500">*</span>
                                                </label>
                                                <textarea
                                                    id="custom-routers-reset"
                                                    value={customRouters}
                                                    onChange={(e) => handleCustomRoutersChange(e.target.value)}
                                                    placeholder="Enter one router name per line, e.g.:&#10;direct-router-1.hypr&#10;direct-other.hypr&#10;mydirectrouter.os"
                                                    className={`input resize-vertical min-h-[80px] ${
                                                        specifyRouters && !isCustomRoutersValid()
                                                            ? 'border-red-500 focus:border-red-500'
                                                            : ''
                                                    }`}
                                                    rows={4}
                                                />
                                                {routerValidationErrors.length > 0 ? (
                                                    <div className="text-xs text-red-500">
                                                        {routerValidationErrors.map((error, idx) => (
                                                            <div key={idx}>{error}</div>
                                                        ))}
                                                        <div className="mt-1">Router names must contain only lowercase letters, numbers, hyphens (not at start/end), and dots.</div>
                                                    </div>
                                                ) : (
                                                    <span className={`text-xs ${
                                                        !isCustomRoutersValid() ? 'text-red-500' : 'text-gray-500'
                                                    }`}>
                                                        {!isCustomRoutersValid()
                                                            ? 'At least one valid router name is required'
                                                            : 'Enter one router name per line. These routers will be used for your indirect node.'
                                                        }
                                                    </span>
                                                )}
                                            </div>
                                        )}
                                        <div className="flex gap-2 items-start">
                                            <button
                                                type="button"
                                                className="icon mt-0.5"
                                                onClick={(e) => {
                                                    e.preventDefault();
                                                    e.stopPropagation();
                                                    handleResetDifferentNodeIdToggle();
                                                }}
                                                aria-pressed={resetDifferentNodeId}
                                            >
                                                {resetDifferentNodeId ? <FaSquareCheck /> : <FaRegSquare />}
                                            </button>
                                            <div className="flex flex-col gap-1 min-w-0 wrap-anywhere">
                                                <span className="text-sm">Reset different node ID.</span>
                                                <span className="text-xs">If you are unsure, leave unchecked.</span>
                                            </div>
                                            <Tooltip
                                                text={"Reset a different node ID. Only use this if you do not have access to another node that you want to reset."}
                                            />
                                        </div>
                                    </div>
                                </details>
                                <p className="text-sm text-gray-500">
                                    A reset will not delete any data. It only updates the networking info your node publishes onchain.
                                </p>
                                <button
                                    type="submit"
                                    className="button mt-2 self-stretch"
                                    disabled={
                                        isPending ||
                                        isConfirming ||
                                        nameValidities.length !== 0 ||
                                        (direct && !isDirectNodeValid()) ||
                                        (specifyRouters && !isCustomRoutersValid())
                                    }
                                >
                                    Reset Node
                                </button>

                                <BackButton mode="wide" />
                            </>
                        )}
                        {isError && (
                            <p className="text-red-500 wrap-anywhere mt-2">
                                Error: {error?.message || "An error occurred, please try again."}
                            </p>
                        )}
                    </form>
                }
            </div>
        </div>
    );
}

export default ResetHnsName;<|MERGE_RESOLUTION|>--- conflicted
+++ resolved
@@ -212,8 +212,6 @@
         return validRouters.length > 0 && routerValidationErrors.length === 0;
     };
 
-<<<<<<< HEAD
-=======
     useEffect(() => {
         document.title = "Reset";
 
@@ -265,7 +263,6 @@
         })();
     }, []);
 
->>>>>>> 05753f29
     // so inputs will validate once wallet is connected
     useEffect(() => setTriggerNameCheck(!triggerNameCheck), [address]); // eslint-disable-line react-hooks/exhaustive-deps
 

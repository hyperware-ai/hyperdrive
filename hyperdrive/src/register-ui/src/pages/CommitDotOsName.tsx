
import { useState, useEffect, FormEvent, useCallback } from "react";
import { useNavigate } from "react-router-dom";
import { toAscii } from "idna-uts46-hx";
import EnterHnsName from "../components/EnterHnsName";
import Loader from "../components/Loader";
import { PageProps } from "../lib/types";
import DirectNodeCheckbox from "../components/DirectCheckbox";
import SpecifyRoutersCheckbox from "../components/SpecifyRoutersCheckbox";

import { useAccount, useWaitForTransactionReceipt, useWriteContract } from "wagmi";
import { useConnectModal, useAddRecentTransaction } from "@rainbow-me/rainbowkit"
import { dotOsAbi, DOTOS } from "../abis";
import { createPublicClient, http, stringToHex, encodeAbiParameters, parseAbiParameters, keccak256, BaseError, ContractFunctionRevertedError } from "viem";
import { base } from 'viem/chains'
import BackButton from "../components/BackButton";
interface RegisterOsNameProps extends PageProps { }

// Regex for valid router names (domain format)
const ROUTER_NAME_REGEX = /^[a-z0-9](?:[a-z0-9-]*[a-z0-9])?(?:\.[a-z0-9](?:[a-z0-9-]*[a-z0-9])?)*$/;

// IPv4 validation regex
const IPV4_REGEX = /^(25[0-5]|2[0-4][0-9]|[01]?[0-9][0-9]?)\.(25[0-5]|2[0-4][0-9]|[01]?[0-9][0-9]?)\.(25[0-5]|2[0-4][0-9]|[01]?[0-9][0-9]?)\.(25[0-5]|2[0-4][0-9]|[01]?[0-9][0-9]?)$/;

function CommitDotOsName({
<<<<<<< HEAD
                             direct,
                             setDirect,
                             directNodeIp,
                             setDirectNodeIp,
                             setHnsName,
                             setNetworkingKey,
                             setIpAddress,
                             setWsPort,
                             setTcpPort,
                             setRouters,
                         }: RegisterOsNameProps) {
=======
    direct,
    setDirect,
    setHnsName,
    setNetworkingKey,
    setIpAddress,
    setWsPort,
    setTcpPort,
    setRouters,
}: RegisterOsNameProps) {
>>>>>>> e8b90bf5
    let { address } = useAccount();
    let navigate = useNavigate();
    let { openConnectModal } = useConnectModal();

    const { data: hash, writeContract, isPending, isError, error } = useWriteContract({
        mutation: {
            onSuccess: (data) => {
                addRecentTransaction({ hash: data, description: `Pre-commit to .os ID: ${name}.os` });
            }
        }
    });
    const { isLoading: isConfirming, isSuccess: txConfirmed } =
        useWaitForTransactionReceipt({
            hash,
        });
    const addRecentTransaction = useAddRecentTransaction();

    const [name, setName] = useState('')
    const [nameValidities, setNameValidities] = useState<string[]>([])
    const [triggerNameCheck, setTriggerNameCheck] = useState<boolean>(false)
    const [isConfirmed, setIsConfirmed] = useState(false)
    const [specifyRouters, setSpecifyRouters] = useState(false)
    const [customRouters, setCustomRouters] = useState('')
    const [routerValidationErrors, setRouterValidationErrors] = useState<string[]>([])

    // Track the initial IPv4 value to determine if it was auto-detected
    const [initialDirectNodeIp, setInitialDirectNodeIp] = useState<string>('')

    // Capture the initial directNodeIp value when component mounts
    useEffect(() => {
        setInitialDirectNodeIp(directNodeIp);
    }, []); // Empty dependency array means this runs once on mount

    // Validation function for IPv4
    const isValidIPv4 = (ip: string): boolean => {
        return IPV4_REGEX.test(ip);
    };

    // Check if direct node configuration is valid
    const isDirectNodeValid = (): boolean => {
        if (!direct) return true; // Not required if checkbox is unchecked
        return directNodeIp.trim() !== '' && isValidIPv4(directNodeIp.trim());
    };

    // Determine the appropriate label for the Direct Node IP field
    const getDirectNodeIpLabel = (): string => {
        const hasValidInitialIp = initialDirectNodeIp && isValidIPv4(initialDirectNodeIp);

        if (!hasValidInitialIp) {
            return "Direct Node IP Address (IPv4)";
        }

        if (directNodeIp === initialDirectNodeIp) {
            return "Direct Node IP Address (as detected)";
        }

        return "Direct Node IP Address (overridden by user)";
    };

    // Modified setDirect function - no longer clears custom routers
    const handleSetDirect = (value: boolean) => {
        setDirect(value);
        if (value) {
            setSpecifyRouters(false);
        }
    };

    // Modified setSpecifyRouters function - no longer clears custom routers
    const handleSetSpecifyRouters = (value: boolean) => {
        setSpecifyRouters(value);
        if (value) {
            setDirect(false);
        }
    };

    // Validate custom routers against the regex
    const validateRouters = (routersText: string): string[] => {
        if (!routersText.trim()) return [];

        const routers = routersText
            .split('\n')
            .map(router => router.trim())
            .filter(router => router.length > 0);

        const errors: string[] = [];
        routers.forEach((router, index) => {
            if (!ROUTER_NAME_REGEX.test(router)) {
                errors.push(`Line ${index + 1}: "${router}" is not a valid router name`);
            }
        });

        return errors;
    };

    // Handle custom routers change with validation
    const handleCustomRoutersChange = (value: string) => {
        setCustomRouters(value);
        if (specifyRouters && value.trim()) {
            const errors = validateRouters(value);
            setRouterValidationErrors(errors);
        } else {
            setRouterValidationErrors([]);
        }
    };

    // Add a validation function for custom routers
    const getValidCustomRouters = () => {
        if (!specifyRouters) return [];
        return customRouters
            .split('\n')
            .map(router => router.trim())
            .filter(router => router.length > 0 && ROUTER_NAME_REGEX.test(router));
    };

    const isCustomRoutersValid = () => {
        if (!specifyRouters) return true; // Not required if checkbox is unchecked
        const validRouters = getValidCustomRouters();
        return validRouters.length > 0 && routerValidationErrors.length === 0;
    };

    useEffect(() => {
        document.title = "Register"
    }, [])

    useEffect(() => setTriggerNameCheck(!triggerNameCheck), [address])

    const enterOsNameProps = { address, name, setName, fixedTlz: ".os", nameValidities, setNameValidities, triggerNameCheck }

    useEffect(() => {
        if (!address) {
            openConnectModal?.();
        }
    }, [address, openConnectModal]);

    let handleCommit = useCallback(async (e: FormEvent) => {
        e.preventDefault()
        e.stopPropagation()
        if (!address) {
            openConnectModal?.()
            return
        }
        setName(toAscii(name));
        console.log("committing to .os name: ", name)

        // Process custom routers only if the checkbox is checked
        if (specifyRouters && customRouters.trim()) {
            const routersToUse = getValidCustomRouters();
            setRouters(routersToUse);
        } else {
            // Clear routers in app state if not specifying custom routers
            setRouters([]);
        }

        const commit = keccak256(
            encodeAbiParameters(
                parseAbiParameters('bytes memory, address'),
                [stringToHex(name), address]
            )
        )

        const publicClient = createPublicClient({
            chain: base,
            transport: http(),
        });

        try {
            const { request } = await publicClient.simulateContract({
                abi: dotOsAbi,
                address: DOTOS,
                functionName: 'commit',
                args: [commit],
                account: address
            });

            writeContract(request);
        } catch (err) {
            if (err instanceof BaseError) {
                const revertError = err.walk(err => err instanceof ContractFunctionRevertedError)
                if (revertError instanceof ContractFunctionRevertedError) {
                    if (revertError?.data) {
                        const errorName = revertError.data.errorName;
                        const args = revertError.data.args;
                        console.log(`Reverted with ${errorName}`, args);
                    }
                }
            }
            throw err;
        }

    }, [name, specifyRouters, customRouters, direct, address, writeContract, setNetworkingKey, setIpAddress, setWsPort, setTcpPort, setRouters, openConnectModal])

    useEffect(() => {
        if (txConfirmed) {
            console.log("confirmed commit to .os name: ", name)
            console.log("waiting 16 seconds to make commit valid...")
            setTimeout(() => {
                setIsConfirmed(true);
                setHnsName(`${name}.os`);

                if (specifyRouters && customRouters.trim()) {
                    const routersToUse = getValidCustomRouters();
                    setRouters(routersToUse);
                }
                navigate("/mint-os-name");
            }, 16000)
        }
    }, [txConfirmed, address, name, setHnsName, navigate, specifyRouters, customRouters, setRouters]);

    return (
        <div className="container fade-in">
            <div className="section">
                {
                    <form className="form" onSubmit={handleCommit}>
                        {isPending || isConfirming || (txConfirmed && !isConfirmed) ? (
                            <Loader msg={
                                isConfirming ? 'Pre-committing to chosen name...' :
                                    (txConfirmed && !isConfirmed) ? 'Waiting 15s for commit to become valid...' :
                                        'Please confirm the transaction in your wallet'
                            } />
                        ) : (
                            <>
                                <h3 className="form-label">
                                    Choose a name for your node
                                </h3>
                                <p className="text-sm text-gray-500">
                                    Nodes need an onchain node identity in order to communicate with other nodes in the network.
                                </p>
                                <EnterHnsName {...enterOsNameProps} />
                                <details className="advanced-options">
                                    <summary>Advanced Network Options</summary>
                                    <div className="flex flex-col gap-3">
                                        <DirectNodeCheckbox direct={direct} setDirect={handleSetDirect} />
                                        {direct && (
                                            <div className="flex flex-col gap-2 ml-6">
                                                <label htmlFor="direct-node-ip" className="text-sm font-medium">
                                                    {getDirectNodeIpLabel()}: <span className="text-red-500">*</span>
                                                </label>
                                                <input
                                                    type="text"
                                                    id="direct-node-ip"
                                                    value={directNodeIp}
                                                    onChange={(e) => setDirectNodeIp(e.target.value)}
                                                    placeholder="e.g., 192.168.1.100"
                                                    className={`input ${
                                                        direct && !isDirectNodeValid()
                                                            ? 'border-red-500 focus:border-red-500'
                                                            : ''
                                                    }`}
                                                />
                                                {direct && directNodeIp.trim() && !isValidIPv4(directNodeIp.trim()) && (
                                                    <span className="text-xs text-red-500">
                                                        Please enter a valid IPv4 address
                                                    </span>
                                                )}
                                                {direct && !directNodeIp.trim() && (
                                                    <span className="text-xs text-red-500">
                                                        IP address is required for direct nodes
                                                    </span>
                                                )}
                                            </div>
                                        )}
                                        <SpecifyRoutersCheckbox specifyRouters={specifyRouters} setSpecifyRouters={handleSetSpecifyRouters} />
                                        {specifyRouters && (
                                            <div className="flex flex-col gap-2 ml-6">
                                                <label htmlFor="custom-routers" className="text-sm font-medium">
                                                    Router Names: <span className="text-red-500">*</span>
                                                </label>
                                                <textarea
                                                    id="custom-routers"
                                                    value={customRouters}
                                                    onChange={(e) => handleCustomRoutersChange(e.target.value)}
                                                    placeholder="Enter one router name per line, e.g.:&#10;direct-router-1.hypr&#10;direct-other.hypr&#10;mydirectrouter.os"
                                                    className={`input resize-vertical min-h-[80px] ${
                                                        specifyRouters && !isCustomRoutersValid()
                                                            ? 'border-red-500 focus:border-red-500'
                                                            : ''
                                                    }`}
                                                    rows={4}
                                                />
                                                {routerValidationErrors.length > 0 ? (
                                                    <div className="text-xs text-red-500">
                                                        {routerValidationErrors.map((error, idx) => (
                                                            <div key={idx}>{error}</div>
                                                        ))}
                                                        <div className="mt-1">Router names must contain only lowercase letters, numbers, hyphens (not at start/end), and dots.</div>
                                                    </div>
                                                ) : (
                                                    <span className={`text-xs ${
                                                        !isCustomRoutersValid() ? 'text-red-500' : 'text-gray-500'
                                                    }`}>
                                                        {!isCustomRoutersValid()
                                                            ? 'At least one valid router name is required'
                                                            : 'Enter one router name per line. These routers will be used for your indirect node.'
                                                        }
                                                    </span>
                                                )}
                                            </div>
                                        )}
                                    </div>
                                </details>
                                <button
                                    type="submit"
                                    className="button"
                                    disabled={
                                        isPending ||
                                        isConfirming ||
                                        nameValidities.length !== 0 ||
                                        (direct && !isDirectNodeValid()) ||
                                        (specifyRouters && !isCustomRoutersValid())
                                    }
                                >
                                    Pre-commit
                                </button>

                                <BackButton mode="wide" />
                            </>
                        )}
                        {isError && (
                            <p className="text-red-500 wrap-anywhere mt-2">
                                Error: {error?.message || "An error occurred, please try again."}
                            </p>
                        )}
                    </form>
                }
            </div>
        </div>
    );
}

export default CommitDotOsName;<|MERGE_RESOLUTION|>--- conflicted
+++ resolved
@@ -23,10 +23,9 @@
 const IPV4_REGEX = /^(25[0-5]|2[0-4][0-9]|[01]?[0-9][0-9]?)\.(25[0-5]|2[0-4][0-9]|[01]?[0-9][0-9]?)\.(25[0-5]|2[0-4][0-9]|[01]?[0-9][0-9]?)\.(25[0-5]|2[0-4][0-9]|[01]?[0-9][0-9]?)$/;
 
 function CommitDotOsName({
-<<<<<<< HEAD
                              direct,
                              setDirect,
-                             directNodeIp,
+                            directNodeIp,
                              setDirectNodeIp,
                              setHnsName,
                              setNetworkingKey,
@@ -35,17 +34,6 @@
                              setTcpPort,
                              setRouters,
                          }: RegisterOsNameProps) {
-=======
-    direct,
-    setDirect,
-    setHnsName,
-    setNetworkingKey,
-    setIpAddress,
-    setWsPort,
-    setTcpPort,
-    setRouters,
-}: RegisterOsNameProps) {
->>>>>>> e8b90bf5
     let { address } = useAccount();
     let navigate = useNavigate();
     let { openConnectModal } = useConnectModal();

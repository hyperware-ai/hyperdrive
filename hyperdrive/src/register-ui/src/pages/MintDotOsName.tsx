import { useState, useEffect, useCallback } from "react";
import { useNavigate } from "react-router-dom";
import Loader from "../components/Loader";
import { PageProps } from "../lib/types";

import { useAccount, useWaitForTransactionReceipt, useWriteContract } from "wagmi";
import { useConnectModal, useAddRecentTransaction } from "@rainbow-me/rainbowkit"
import { HYPER_ACCOUNT_IMPL, DOTOS, tbaMintAbi } from "../abis";
import { generateNetworkingKeys } from "../abis/helpers";
import { createPublicClient, encodePacked, http, stringToHex, BaseError, ContractFunctionRevertedError } from "viem";
import { base } from 'viem/chains'

interface RegisterOsNameProps extends PageProps { }

function MintDotOsName({
<<<<<<< HEAD
                         direct,
                         directNodeIp,
                         hnsName,
                         setNetworkingKey,
                         setIpAddress,
                         setWsPort,
                         setTcpPort,
                         setRouters,
                         routers,
                       }: RegisterOsNameProps) {
=======
  direct,
  hnsName,
  setNetworkingKey,
  setIpAddress,
  setWsPort,
  setTcpPort,
  setRouters,
  routers,
}: RegisterOsNameProps) {
>>>>>>> e8b90bf5
  let { address } = useAccount();
  let navigate = useNavigate();
  let { openConnectModal } = useConnectModal();

  // Add debugging for props received
  useEffect(() => {
  }, [direct, hnsName, routers]);

  const { data: hash, writeContract, isPending, isError, error } = useWriteContract({
    mutation: {
      onSuccess: (data) => {
        addRecentTransaction({ hash: data, description: `Mint ${hnsName}` });
      }
    }
  });
  const { isLoading: isConfirming, isSuccess: isConfirmed } =
      useWaitForTransactionReceipt({
        hash,
      });
  const addRecentTransaction = useAddRecentTransaction();

  const [hasMinted, setHasMinted] = useState(false);

  useEffect(() => {
    document.title = "Mint"
  }, [])

  useEffect(() => {
    if (!address) {
      openConnectModal?.();
    }
  }, [address, openConnectModal]);

  const handleMint = useCallback(async () => {
    if (!address) {
      openConnectModal?.()
      return
    }
    if (hasMinted) {
      return
    }

    setHasMinted(true);

    // strip .os suffix
    const name = hnsName.replace(/\.os$/, '');

    // Use the routers from app state if they exist (custom routers from previous page)
    const customRoutersToUse = routers && routers.length > 0 ? routers : undefined;

    const initCall = await generateNetworkingKeys({
      upgradable: false,
      direct,
      directNodeIp: direct ? directNodeIp : undefined,
      our_address: address,
      label: hnsName,
      setNetworkingKey,
      setIpAddress,
      setWsPort,
      setTcpPort,
      setRouters,
      reset: false,
      customRouters: customRoutersToUse,
    });

    const publicClient = createPublicClient({
      chain: base,
      transport: http(),
    });

    try {
      const { request } = await publicClient.simulateContract({
        abi: tbaMintAbi,
        address: DOTOS,
        functionName: 'mint',
        args: [
          address,
          encodePacked(["bytes"], [stringToHex(name)]),
          initCall,
          HYPER_ACCOUNT_IMPL,
        ],
        account: address
      });

      writeContract(request);
    } catch (err) {
      if (err instanceof BaseError) {
        const revertError = err.walk(err => err instanceof ContractFunctionRevertedError)
        if (revertError instanceof ContractFunctionRevertedError) {
          if (revertError?.data) {
            const errorName = revertError.data.errorName;
            const args = revertError.data.args;
            console.log(`Reverted with ${errorName}`, args);
          }
        }
      }
      throw err;
    }
  }, [direct, directNodeIp, address, writeContract, setNetworkingKey, setIpAddress, setWsPort, setTcpPort, setRouters, openConnectModal, hnsName, hasMinted, routers])

  useEffect(() => {
    if (address && !isPending && !isConfirming) {
      handleMint();
    }
  }, [address, handleMint, isPending, isConfirming]);

  useEffect(() => {
    if (isConfirmed) {
      navigate("/set-password");
    }
  }, [isConfirmed, address, navigate]);

  return (
      <div className="container fade-in">
        <div className="section">
          <div className="form">
            {isPending || isConfirming ? (
                <Loader msg={isConfirming ? 'Minting name...' : 'Please confirm the transaction in your wallet'} />
            ) : (
                <Loader msg="Preparing to mint..." />
            )}
            {isError && (
                <p className="text-red-500 wrap-anywhere mt-2">
                  Error: {error?.message || 'There was an error minting your name, please try again.'}
                </p>
            )}
          </div>
        </div>
      </div>
  );
}

export default MintDotOsName;<|MERGE_RESOLUTION|>--- conflicted
+++ resolved
@@ -13,7 +13,6 @@
 interface RegisterOsNameProps extends PageProps { }
 
 function MintDotOsName({
-<<<<<<< HEAD
                          direct,
                          directNodeIp,
                          hnsName,
@@ -24,17 +23,6 @@
                          setRouters,
                          routers,
                        }: RegisterOsNameProps) {
-=======
-  direct,
-  hnsName,
-  setNetworkingKey,
-  setIpAddress,
-  setWsPort,
-  setTcpPort,
-  setRouters,
-  routers,
-}: RegisterOsNameProps) {
->>>>>>> e8b90bf5
   let { address } = useAccount();
   let navigate = useNavigate();
   let { openConnectModal } = useConnectModal();


import { useState, useEffect, useCallback } from "react";
import { useNavigate } from "react-router-dom";
import Loader from "../components/Loader";
import { PageProps } from "../lib/types";

import { useAccount, useWaitForTransactionReceipt, useWriteContract } from "wagmi";
import { useConnectModal, useAddRecentTransaction } from "@rainbow-me/rainbowkit"
import { HYPER_ACCOUNT_IMPL, DOTOS, tbaMintAbi } from "../abis";
import { generateNetworkingKeys } from "../abis/helpers";
import { createPublicClient, encodePacked, http, stringToHex, BaseError, ContractFunctionRevertedError } from "viem";
import { base } from 'viem/chains'

interface RegisterOsNameProps extends PageProps { }

function MintDotOsName({
                         direct,
                         hnsName,
                         setNetworkingKey,
                         setIpAddress,
                         setWsPort,
                         setTcpPort,
                         setRouters,
                         routers,
                       }: RegisterOsNameProps) {
  let { address } = useAccount();
  let navigate = useNavigate();
  let { openConnectModal } = useConnectModal();

  // Add debugging for props received
  useEffect(() => {
  }, [direct, hnsName, routers]);

  const { data: hash, writeContract, isPending, isError, error } = useWriteContract({
    mutation: {
      onSuccess: (data) => {
        addRecentTransaction({ hash: data, description: `Mint ${hnsName}` });
      }
    }
  });
  const { isLoading: isConfirming, isSuccess: isConfirmed } =
      useWaitForTransactionReceipt({
        hash,
      });
  const addRecentTransaction = useAddRecentTransaction();

  const [hasMinted, setHasMinted] = useState(false);

  useEffect(() => {
    document.title = "Mint"
  }, [])

  useEffect(() => {
    if (!address) {
      openConnectModal?.();
    }
  }, [address, openConnectModal]);

  const handleMint = useCallback(async () => {
    if (!address) {
      openConnectModal?.()
      return
    }
    if (hasMinted) {
      return
    }

    setHasMinted(true);

<<<<<<< HEAD
    // strip .os suffix
    const name = hnsName.replace(/\.os$/, '');
=======
    // Use the routers from app state if they exist (custom routers from previous page)
    const customRoutersToUse = routers && routers.length > 0 ? routers : undefined;
>>>>>>> 45154870

    const initCall = await generateNetworkingKeys({
      upgradable: false,
      direct,
      our_address: address,
      label: hnsName,
      setNetworkingKey,
      setIpAddress,
      setWsPort,
      setTcpPort,
      setRouters,
<<<<<<< HEAD
      reset: false
=======
      reset: false,
      customRouters: customRoutersToUse, // Pass the custom routers
>>>>>>> 45154870
    });

    const publicClient = createPublicClient({
      chain: base,
      transport: http(),
    });

    try {
      const { request } = await publicClient.simulateContract({
        abi: tbaMintAbi,
        address: DOTOS,
        functionName: 'mint',
        args: [
          address,
          encodePacked(["bytes"], [stringToHex(name)]),
          initCall,
          HYPER_ACCOUNT_IMPL,
        ],
        account: address
      });

      writeContract(request);
    } catch (err) {
      if (err instanceof BaseError) {
        const revertError = err.walk(err => err instanceof ContractFunctionRevertedError)
        if (revertError instanceof ContractFunctionRevertedError) {
          if (revertError?.data) {
            const errorName = revertError.data.errorName;
            const args = revertError.data.args;
            console.log(`Reverted with ${errorName}`, args);
          }
        }
      }
      throw err;
    }
  }, [direct, address, writeContract, setNetworkingKey, setIpAddress, setWsPort, setTcpPort, setRouters, openConnectModal, hnsName, hasMinted, routers])

  useEffect(() => {
    if (address && !isPending && !isConfirming) {
      handleMint();
    }
  }, [address, handleMint, isPending, isConfirming]);

  useEffect(() => {
    if (isConfirmed) {
      navigate("/set-password");
    }
  }, [isConfirmed, address, navigate]);

  return (
      <div className="container fade-in">
        <div className="section">
          <div className="form">
            {isPending || isConfirming ? (
                <Loader msg={isConfirming ? 'Minting name...' : 'Please confirm the transaction in your wallet'} />
            ) : (
                <Loader msg="Preparing to mint..." />
            )}
            {isError && (
                <p className="text-red-500 wrap-anywhere mt-2">
                  Error: {error?.message || 'There was an error minting your name, please try again.'}
                </p>
            )}
          </div>
        </div>
      </div>
  );
}

export default MintDotOsName;<|MERGE_RESOLUTION|>--- conflicted
+++ resolved
@@ -67,13 +67,11 @@
 
     setHasMinted(true);
 
-<<<<<<< HEAD
     // strip .os suffix
     const name = hnsName.replace(/\.os$/, '');
-=======
+
     // Use the routers from app state if they exist (custom routers from previous page)
     const customRoutersToUse = routers && routers.length > 0 ? routers : undefined;
->>>>>>> 45154870
 
     const initCall = await generateNetworkingKeys({
       upgradable: false,
@@ -85,12 +83,8 @@
       setWsPort,
       setTcpPort,
       setRouters,
-<<<<<<< HEAD
-      reset: false
-=======
       reset: false,
-      customRouters: customRoutersToUse, // Pass the custom routers
->>>>>>> 45154870
+      customRouters: customRoutersToUse,
     });
 
     const publicClient = createPublicClient({

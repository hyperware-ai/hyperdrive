--- conflicted
+++ resolved
@@ -11,11 +11,7 @@
 alloy-primitives = "0.8.15"
 alloy-sol-types = "0.8.15"
 hex = "0.4.3"
-<<<<<<< HEAD
-hyperware_process_lib = { path = "/Users/johnathanreale/RustroverProjects/process_lib", features = ["logging"] }
-=======
 hyperware_process_lib = { git = "https://github.com/hyperware-ai/process_lib", rev = "4e91521", features = ["logging"] }
->>>>>>> 05753f29
 process_macros = "0.1"
 rmp-serde = "1.1.2"
 serde = { version = "1.0", features = ["derive"] }

--- conflicted
+++ resolved
@@ -12,11 +12,7 @@
 anyhow = "1.0"
 hex = "0.4"
 bincode = "1.3.3"
-<<<<<<< HEAD
-hyperware_process_lib = { path = "/Users/johnathanreale/RustroverProjects/process_lib" }
-=======
 hyperware_process_lib = { git = "https://github.com/hyperware-ai/process_lib", rev = "4e91521" }
->>>>>>> 05753f29
 process_macros = "0.1"
 rand = "0.8"
 serde = { version = "1.0", features = ["derive"] }

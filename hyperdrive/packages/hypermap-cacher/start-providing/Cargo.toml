--- conflicted
+++ resolved
@@ -5,11 +5,7 @@
 publish = false
 
 [dependencies]
-<<<<<<< HEAD
-hyperware_process_lib = { git = "https://github.com/hyperware-ai/process_lib", rev = "4e91521" }
-=======
 hyperware_process_lib = { version = "2.3.0" }
->>>>>>> da5568a3
 process_macros = "0.1.0"
 serde = { version = "1.0", features = ["derive"] }
 serde_json = "1.0"

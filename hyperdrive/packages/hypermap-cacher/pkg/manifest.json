--- conflicted
+++ resolved
@@ -7,28 +7,17 @@
         "request_capabilities": [
             "eth:distro:sys",
             "http-server:distro:sys",
-<<<<<<< HEAD
             "hypermap-cacher:hypermap-cacher:sys",
-=======
->>>>>>> da5568a3
             "net:distro:sys",
             "sign:sign:sys",
             "terminal:terminal:sys",
             "timer:distro:sys",
-<<<<<<< HEAD
             "vfs:distro:sys"
-=======
-            "vfs:distro:sys",
-            "hypermap-cacher:hypermap-cacher:sys"
->>>>>>> da5568a3
         ],
         "grant_capabilities": [
             "eth:distro:sys",
             "http-server:distro:sys",
-<<<<<<< HEAD
             "hypermap-cacher:hypermap-cacher:sys",
-=======
->>>>>>> da5568a3
             "net:distro:sys",
             "sign:sign:sys",
             "terminal:terminal:sys",
@@ -44,16 +33,17 @@
         "on_exit": "Restart",
         "request_networking": true,
         "request_capabilities": [
+            "binding-cacher:hypermap-cacher:sys",
             "eth:distro:sys",
             "http-server:distro:sys",
             "net:distro:sys",
             "sign:sign:sys",
             "terminal:terminal:sys",
             "timer:distro:sys",
-            "vfs:distro:sys",
-            "binding-cacher:hypermap-cacher:sys"
+            "vfs:distro:sys"
         ],
         "grant_capabilities": [
+            "binding-cacher:hypermap-cacher:sys",
             "eth:distro:sys",
             "http-server:distro:sys",
             "net:distro:sys",

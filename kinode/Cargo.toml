[package]
name = "kinode"
authors = ["KinodeDAO"]
<<<<<<< HEAD
version = "0.9.0"
=======
version = "0.8.4"
>>>>>>> 4123bd18
edition = "2021"
description = "A general-purpose sovereign cloud computing platform"
homepage = "https://kinode.org"
repository = "https://github.com/kinode-dao/kinode"
license = "Apache-2.0"

[[bin]]
name = "kinode"
path = "src/main.rs"

[build-dependencies]
anyhow = "1.0.71"
kit = { git = "https://github.com/kinode-dao/kit", rev = "4a8999f" }
tokio = "1.28"
walkdir = "2.4"
zip = "0.6"

[features]
simulation-mode = []

[dependencies]
aes-gcm = "0.10.3"
alloy = { version = "0.1.3", features = [
    "consensus",
    "contract",
    "json-rpc",
    "network",
    "provider-ws",
    "providers",
    "pubsub",
    "rpc",
    "rpc-client",
    "rpc-client-ws",
    "rpc-types",
    "rpc-types-eth",
    "signers",
    "signer-local",
] }
alloy-primitives = "0.7.6"
alloy-sol-macro = "0.7.6"
alloy-sol-types = "0.7.6"
anyhow = "1.0.71"
async-trait = "0.1.71"
base64 = "0.22.0"
bincode = "1.3.3"
chrono = "0.4.31"
clap = { version = "4.4", features = ["derive"] }
crossterm = { version = "0.27.0", features = ["event-stream", "bracketed-paste"] }
dashmap = "5.5.3"
futures = "0.3"
generic-array = "0.14.7"
hex = "0.4.3"
hmac = "0.12"
http = "1.1.0"
jwt = "0.16"
lib = { path = "../lib" }
lazy_static = "1.4.0"
nohash-hasher = "0.2.0"
open = "5.1.4"
public-ip = "0.2.2"
rand = "0.8.4"
reqwest = "0.12.4"
ring = "0.17.8"
rmp-serde = "1.1.2"
rocksdb = { version = "0.22.0", features = ["multi-threaded-cf"] }
route-recognizer = "0.3.1"
rusqlite = { version = "0.31.0", features = ["bundled"] }
serde = { version = "1.0", features = ["derive"] }
serde_json = "1.0"
sha2 = "0.10.8"
sha3 = "0.10.8"
# snow = { version = "0.9.5", features = ["ring-resolver"] }
# unfortunately need to use forked version for async use and in-place encryption
snow = { git = "https://github.com/dr-frmr/snow", branch = "dr/extract_cipherstates", features = ["ring-resolver"] }
socket2 = "0.5.7"
static_dir = "0.2.0"
thiserror = "1.0"
tokio = { version = "1.28", features = ["fs", "macros", "rt-multi-thread", "signal", "sync"] }
tokio-tungstenite = { version = "0.21.0", features = ["native-tls"] }
url = "2.4.1"
warp = "0.3.5"
wasi-common = "19.0.1"
wasmtime = "19.0.1"
wasmtime-wasi = "19.0.1"
zip = "1.1.1"<|MERGE_RESOLUTION|>--- conflicted
+++ resolved
@@ -1,11 +1,7 @@
 [package]
 name = "kinode"
 authors = ["KinodeDAO"]
-<<<<<<< HEAD
 version = "0.9.0"
-=======
-version = "0.8.4"
->>>>>>> 4123bd18
 edition = "2021"
 description = "A general-purpose sovereign cloud computing platform"
 homepage = "https://kinode.org"

--- conflicted
+++ resolved
@@ -387,7 +387,6 @@
             match HeaderValue::from_str(&cookie) {
                 Ok(v) => {
                     response.headers_mut().append("set-cookie", v);
-<<<<<<< HEAD
                     response
                         .headers_mut()
                         .append("HttpOnly", HeaderValue::from_static("true"));
@@ -397,7 +396,7 @@
                     response
                         .headers_mut()
                         .append("SameSite", HeaderValue::from_static("Strict"));
-=======
+
                     if let Some(redirect) = query_params.get("redirect") {
                         // get http/https from request headers
                         let proto = match response.headers().get("X-Forwarded-Proto") {
@@ -417,7 +416,7 @@
                             .headers_mut()
                             .append("Content-Length", HeaderValue::from_str("0").unwrap());
                     }
->>>>>>> 10181710
+                  
                     Ok(response)
                 }
                 Err(e) => Ok(warp::reply::with_status(

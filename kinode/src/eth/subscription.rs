use crate::eth::*;
use alloy::pubsub::RawSubscription;
use alloy::rpc::types::eth::pubsub::SubscriptionResult;
<<<<<<< HEAD
use alloy::rpc::types::pubsub;
use lib::types::core::ETH_PROCESS_ID;
=======
>>>>>>> 75dba1c2

/// cleans itself up when the subscription is closed or fails.
pub async fn create_new_subscription(
    state: &ModuleState,
    km_id: u64,
    target: Address,
    rsvp: Option<Address>,
    sub_id: u64,
    eth_action: EthAction,
) {
    let our = state.our.clone();
    let send_to_loop = state.send_to_loop.clone();
    let active_subscriptions = state.active_subscriptions.clone();
    let providers = state.providers.clone();
    let response_channels = state.response_channels.clone();
    let print_tx = state.print_tx.clone();
    tokio::spawn(async move {
        match tokio::time::timeout(
            std::time::Duration::from_secs(30),
            build_subscription(
                &our,
                km_id,
                &target,
                &send_to_loop,
                &eth_action,
                &providers,
                &response_channels,
                &print_tx,
            ),
        )
        .await
        {
            // if building the subscription fails, send an error message to the target
            Ok(Err(e)) => {
                error_message(&our, km_id, target.clone(), e, &send_to_loop).await;
            }
            // if building the subscription times out, send an error message to the target
            Err(_) => {
                error_message(
                    &our,
                    km_id,
                    target.clone(),
                    EthError::RpcTimeout,
                    &send_to_loop,
                )
                .await;
            }
            // if building the subscription is successful, start the subscription
            // and in this task, maintain and clean up after it.
            Ok(Ok(maybe_raw_sub)) => {
                // send a response to the target that the subscription was successful
                kernel_message(
                    &our,
                    km_id,
                    target.clone(),
                    rsvp.clone(),
                    false,
                    None,
                    EthResponse::Ok,
                    &send_to_loop,
                )
                .await;
                let mut subs = active_subscriptions
                    .entry(target.clone())
                    .or_insert(HashMap::new());
                let our = our.clone();
                let send_to_loop = send_to_loop.clone();
                let print_tx = print_tx.clone();
                let active_subscriptions = active_subscriptions.clone();
                let (close_sender, close_receiver) = tokio::sync::mpsc::channel(1);
                match maybe_raw_sub {
                    Ok((rx, _chain_id)) => {
                        subs.insert(
                            sub_id,
                            // this is a local sub, as in, we connect to the rpc endpoint
                            ActiveSub::Local((
                                close_sender,
                                tokio::spawn(async move {
                                    // await the subscription error and kill it if so
                                    let r = maintain_local_subscription(
                                        &our,
                                        sub_id,
                                        rx,
                                        &target,
                                        &rsvp,
                                        &send_to_loop,
                                        &active_subscriptions,
                                        close_receiver,
                                    )
                                    .await;
                                    let Err(e) = r else {
                                        return;
                                    };
                                    verbose_print(
                                        &print_tx,
                                        &format!(
                                            "eth: closed local subscription due to error {e:?}"
                                        ),
                                    )
                                    .await;
                                    kernel_message(
                                        &our,
                                        rand::random(),
                                        target.clone(),
                                        rsvp,
                                        true,
                                        None,
                                        EthSubResult::Err(e),
                                        &send_to_loop,
                                    )
                                    .await;
                                }),
                            )),
                        );
                    }
                    Err((provider_node, remote_sub_id)) => {
                        // this is a remote sub, given by a relay node
                        let (sender, rx) = tokio::sync::mpsc::channel(10);
                        let keepalive_km_id = rand::random();
                        let (keepalive_err_sender, keepalive_err_receiver) =
                            tokio::sync::mpsc::channel(1);
                        response_channels.insert(keepalive_km_id, keepalive_err_sender);
                        subs.insert(
                            remote_sub_id,
                            ActiveSub::Remote {
                                provider_node: provider_node.clone(),
                                handle: tokio::spawn(async move {
                                    let e = maintain_remote_subscription(
                                        &our,
                                        &provider_node,
                                        remote_sub_id,
                                        sub_id,
                                        keepalive_km_id,
                                        rx,
                                        keepalive_err_receiver,
                                        &target,
                                        &send_to_loop,
                                        &active_subscriptions,
                                        &response_channels,
                                    )
                                    .await;
                                    verbose_print(
                                        &print_tx,
                                        &format!("eth: closed subscription with provider node due to error {e:?}"),
                                    )
                                    .await;
                                    kernel_message(
                                        &our,
                                        rand::random(),
                                        target.clone(),
                                        None,
                                        true,
                                        None,
                                        EthSubResult::Err(e),
                                        &send_to_loop,
                                    )
                                    .await;
                                }),
                                sender,
                            },
                        );
                    }
                }
            }
        }
    });
}

/// terrible abuse of result in return type, yes, sorry
async fn build_subscription(
    our: &str,
    km_id: u64,
    target: &Address,
    send_to_loop: &MessageSender,
    eth_action: &EthAction,
    providers: &Providers,
    response_channels: &ResponseChannels,
    print_tx: &PrintSender,
) -> Result<Result<(RawSubscription, u64), (String, u64)>, EthError> {
    let EthAction::SubscribeLogs {
        chain_id,
        kind,
        params,
        ..
    } = eth_action
    else {
        return Err(EthError::PermissionDenied); // will never hit
    };
<<<<<<< HEAD
    if *kind == pubsub::SubscriptionKind::NewHeads {
        Printout::new(
            0,
            ETH_PROCESS_ID.clone(),
            format!("newHeads subscription requested by {target}!"),
        )
        .send(print_tx)
        .await;
=======
    if *kind == SubscriptionKind::NewHeads {
        Printout::new(0, format!("newHeads subscription requested by {target}!"))
            .send(print_tx)
            .await;
>>>>>>> 75dba1c2
    }
    let mut urls = {
        // in code block to drop providers lock asap to avoid deadlock
        let Some(aps) = providers.get(&chain_id) else {
            return Err(EthError::NoRpcForChain);
        };
        aps.urls.clone()
    };
    let chain_id = chain_id.clone();

    // first, try any url providers we have for this chain,
    // then if we have none or they all fail, go to node providers.
    // finally, if no provider works, return an error.

    // bump the successful provider to the front of the list for future requests
    for url_provider in urls.iter_mut() {
        let pubsub = match &url_provider.pubsub {
            Some(pubsub) => pubsub,
            None => {
                if let Ok(()) = activate_url_provider(url_provider).await {
                    verbose_print(
                        &print_tx,
                        &format!("eth: activated url provider {}", url_provider.url),
                    )
                    .await;
                    url_provider.pubsub.as_ref().unwrap()
                } else {
                    verbose_print(
                        &print_tx,
                        &format!("eth: could not activate url provider {}", url_provider.url),
                    )
                    .await;
                    continue;
                }
            }
        };
        let kind = serde_json::to_value(&kind).unwrap();
        match pubsub
            .subscribe::<[serde_json::Value; 2], SubscriptionResult>([kind, params.to_owned()])
            .await
        {
            Ok(sub) => {
                let rx = sub.into_raw();
                let mut is_replacement_successful = true;
                providers.entry(chain_id).and_modify(|aps| {
                    let Some(index) = find_index(
                        &aps.urls.iter().map(|u| u.url.as_str()).collect(),
                        &url_provider.url,
                    ) else {
                        is_replacement_successful = false;
                        return ();
                    };
                    let old_provider = aps.urls.remove(index);
                    match old_provider.pubsub {
                        None => aps.urls.insert(0, url_provider.clone()),
                        Some(_) => aps.urls.insert(0, old_provider),
                    }
                });
                if !is_replacement_successful {
                    verbose_print(
                        print_tx,
                        &format!("eth: unexpectedly couldn't find provider to be modified"),
                    )
                    .await;
                }
                return Ok(Ok((rx, chain_id)));
            }
            Err(rpc_error) => {
                verbose_print(
                    &print_tx,
                    &format!(
                        "eth: got error from url provider {}: {}",
                        url_provider.url, rpc_error
                    ),
                )
                .await;
                // this provider failed and needs to be reset
                let mut is_reset_successful = true;
                providers.entry(chain_id).and_modify(|aps| {
                    let Some(index) = find_index(
                        &aps.urls.iter().map(|u| u.url.as_str()).collect(),
                        &url_provider.url,
                    ) else {
                        is_reset_successful = false;
                        return ();
                    };
                    let mut url = aps.urls.remove(index);
                    url.pubsub = None;
                    aps.urls.insert(index, url);
                });
                if !is_reset_successful {
                    verbose_print(
                        print_tx,
                        &format!("eth: unexpectedly couldn't find provider to be modified"),
                    )
                    .await;
                }
            }
        }
    }

    let (sender, mut response_receiver) = tokio::sync::mpsc::channel(1);
    response_channels.insert(km_id, sender);
    // we need to create our own unique sub id because in the remote provider node,
    // all subs will be identified under our process address.
    let remote_sub_id = rand::random();
    let nodes = {
        // in code block to drop providers lock asap to avoid deadlock
        let Some(aps) = providers.get(&chain_id) else {
            return Err(EthError::NoRpcForChain);
        };
        aps.nodes.clone()
    };
    for node_provider in &nodes {
        verbose_print(
            &print_tx,
            &format!(
                "eth: attempting to fulfill via {}",
                node_provider.kns_update.name
            ),
        )
        .await;
        match forward_to_node_provider(
            &our,
            km_id,
            Some(target.clone()),
            node_provider,
            EthAction::SubscribeLogs {
                sub_id: remote_sub_id,
                chain_id: chain_id.clone(),
                kind: kind.clone(),
                params: params.clone(),
            },
            &send_to_loop,
            &mut response_receiver,
        )
        .await
        {
            EthResponse::Ok => {
                kernel_message(
                    &our,
                    km_id,
                    target.clone(),
                    None,
                    false,
                    None,
                    EthResponse::Ok,
                    &send_to_loop,
                )
                .await;
                response_channels.remove(&km_id);
                return Ok(Err((node_provider.kns_update.name.clone(), remote_sub_id)));
            }
            EthResponse::Response { .. } => {
                // the response to a SubscribeLogs request must be an 'ok'
                set_node_unusable(
                    &providers,
                    &chain_id,
                    &node_provider.kns_update.name,
                    print_tx,
                )
                .await;
            }
            EthResponse::Err(e) => {
                if let EthError::RpcMalformedResponse = e {
                    set_node_unusable(
                        &providers,
                        &chain_id,
                        &node_provider.kns_update.name,
                        print_tx,
                    )
                    .await;
                }
            }
        }
    }
    response_channels.remove(&km_id);
    return Err(EthError::NoRpcForChain);
}

async fn maintain_local_subscription(
    our: &str,
    sub_id: u64,
    mut rx: RawSubscription,
    target: &Address,
    rsvp: &Option<Address>,
    send_to_loop: &MessageSender,
    active_subscriptions: &ActiveSubscriptions,
    mut close_receiver: tokio::sync::mpsc::Receiver<bool>,
) -> Result<(), EthSubError> {
    let e = loop {
        tokio::select! {
            _ = close_receiver.recv() => {
                return Ok(());
            },
            value = rx.recv() => {
                let value = match value {
                    Ok(v) => serde_json::from_str::<serde_json::Value>(v.get()),
                    Err(e) => break e.to_string(),
                };
                let result = match value {
                    Ok(v) => v,
                    Err(e) => break e.to_string(),
                };
                kernel_message(
                    our,
                    rand::random(),
                    target.clone(),
                    rsvp.clone(),
                    true,
                    None,
                    EthSubResult::Ok(EthSub { id: sub_id, result }),
                    &send_to_loop,
                )
                .await;
            },
        }
    };
    active_subscriptions
        .entry(target.clone())
        .and_modify(|sub_map| {
            sub_map.remove(&sub_id);
        });

    Err(EthSubError {
        id: sub_id,
        error: format!("subscription ({target}) closed unexpectedly {e}"),
    })
}

/// handle the subscription updates from a remote provider,
/// and also perform keepalive checks on that provider.
/// current keepalive is 30s, this can be adjusted as desired
///
/// if the subscription goes more than 2 hours without an update,
/// the provider will be considered dead and the subscription will be closed.
async fn maintain_remote_subscription(
    our: &str,
    provider_node: &str,
    remote_sub_id: u64,
    sub_id: u64,
    keepalive_km_id: u64,
    mut rx: tokio::sync::mpsc::Receiver<EthSubResult>,
    mut net_error_rx: ProcessMessageReceiver,
    target: &Address,
    send_to_loop: &MessageSender,
    active_subscriptions: &ActiveSubscriptions,
    response_channels: &ResponseChannels,
) -> EthSubError {
    let mut interval = tokio::time::interval(tokio::time::Duration::from_secs(30));
    let mut last_received = tokio::time::Instant::now();
    let two_hours = tokio::time::Duration::from_secs(2 * 3600);

    let e = loop {
        tokio::select! {
            incoming = rx.recv() => {
                match incoming {
                    Some(EthSubResult::Ok(upd)) => {
                        // Update the last received time on any successful sub result
                        last_received = tokio::time::Instant::now();
                        kernel_message(
                            &our,
                            rand::random(),
                            target.clone(),
                            None,
                            true,
                            None,
                            EthSubResult::Ok(EthSub {
                                id: sub_id,
                                result: upd.result,
                            }),
                            &send_to_loop,
                        )
                        .await;
                    }
                    Some(EthSubResult::Err(e)) => {
                        break EthSubError {
                            id: sub_id,
                            error: e.error,
                        };
                    }
                    None => {
                        break EthSubError {
                            id: sub_id,
                            error: "subscription closed unexpectedly".to_string(),
                        };
                    }
                }
            }
            _ = interval.tick() => {
                // perform keepalive
                kernel_message(
                    &our,
                    keepalive_km_id,
                    Address { node: provider_node.to_string(), process: ETH_PROCESS_ID.clone() },
                    None,
                    true,
                    Some(30),
                    IncomingReq::SubKeepalive(remote_sub_id),
                    send_to_loop,
                ).await;
            }
            _incoming = net_error_rx.recv() => {
                break EthSubError {
                    id: sub_id,
                    error: "subscription node-provider failed keepalive".to_string(),
                };
            }
            _ = tokio::time::sleep_until(last_received + two_hours) => {
                break EthSubError {
                    id: sub_id,
                    error: "No updates received for 2 hours, subscription considered dead.".to_string(),
                };
            }
        }
    };
    // tell provider node we don't need their services anymore
    // (in case they did not close the subscription on their side,
    // such as in the 2-hour timeout case)
    kernel_message(
        our,
        rand::random(),
        Address {
            node: provider_node.to_string(),
            process: ETH_PROCESS_ID.clone(),
        },
        None,
        true,
        None,
        EthAction::UnsubscribeLogs(remote_sub_id),
        send_to_loop,
    )
    .await;
    active_subscriptions
        .entry(target.clone())
        .and_modify(|sub_map| {
            sub_map.remove(&remote_sub_id);
        });
    response_channels.remove(&keepalive_km_id);
    e
}<|MERGE_RESOLUTION|>--- conflicted
+++ resolved
@@ -1,11 +1,6 @@
 use crate::eth::*;
 use alloy::pubsub::RawSubscription;
 use alloy::rpc::types::eth::pubsub::SubscriptionResult;
-<<<<<<< HEAD
-use alloy::rpc::types::pubsub;
-use lib::types::core::ETH_PROCESS_ID;
-=======
->>>>>>> 75dba1c2
 
 /// cleans itself up when the subscription is closed or fails.
 pub async fn create_new_subscription(
@@ -194,8 +189,7 @@
     else {
         return Err(EthError::PermissionDenied); // will never hit
     };
-<<<<<<< HEAD
-    if *kind == pubsub::SubscriptionKind::NewHeads {
+    if *kind == SubscriptionKind::NewHeads {
         Printout::new(
             0,
             ETH_PROCESS_ID.clone(),
@@ -203,12 +197,6 @@
         )
         .send(print_tx)
         .await;
-=======
-    if *kind == SubscriptionKind::NewHeads {
-        Printout::new(0, format!("newHeads subscription requested by {target}!"))
-            .send(print_tx)
-            .await;
->>>>>>> 75dba1c2
     }
     let mut urls = {
         // in code block to drop providers lock asap to avoid deadlock

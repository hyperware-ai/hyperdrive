use aes_gcm::{
    aead::{Aead, AeadCore, KeyInit, OsRng},
    Aes256Gcm, Key,
};
<<<<<<< HEAD
use alloy_primitives::Keccak256;
use anyhow::Result;
use digest::generic_array::GenericArray;
use hmac::Hmac;
use jwt::SignWithKey;
=======
>>>>>>> aa100725
use lib::types::core::Keyfile;
use ring::pbkdf2;
use ring::rand::SystemRandom;
use ring::signature::{self, KeyPair};
<<<<<<< HEAD
use ring::{digest as ring_digest, rand::SecureRandom};
use sha2::Sha256;
use std::{
    net::{IpAddr, Ipv4Addr, Ipv6Addr},
    num::NonZeroU32,
};
=======
use std::num::NonZeroU32;
>>>>>>> aa100725

type DiskKey = [u8; CREDENTIAL_LEN];

pub const CREDENTIAL_LEN: usize = ring::digest::SHA256_OUTPUT_LEN;
pub const ITERATIONS: u32 = 1_000_000;
pub static PBKDF2_ALG: pbkdf2::Algorithm = pbkdf2::PBKDF2_HMAC_SHA256; // TODO maybe look into Argon2

pub fn encode_keyfile(
    password_hash: String,
    username: String,
    routers: Vec<String>,
    networking_key: &[u8],
    jwt: &[u8],
    file_key: &[u8],
) -> Vec<u8> {
    use ring::rand::SecureRandom;

    let mut disk_key: DiskKey = [0u8; CREDENTIAL_LEN];
    let rng = SystemRandom::new();
    let mut salt = [0u8; 32]; // generate a unique salt
    rng.fill(&mut salt).unwrap();

    pbkdf2::derive(
        PBKDF2_ALG,
        NonZeroU32::new(ITERATIONS).unwrap(),
        &salt,
        password_hash.as_bytes(),
        &mut disk_key,
    );

    let key = Key::<Aes256Gcm>::from_slice(&disk_key);
    let cipher = Aes256Gcm::new(key);

    let network_nonce = Aes256Gcm::generate_nonce(&mut OsRng); // 96-bits; unique per message
    let jwt_nonce = Aes256Gcm::generate_nonce(&mut OsRng);
    let file_nonce = Aes256Gcm::generate_nonce(&mut OsRng);

    let keyciphertext: Vec<u8> = cipher.encrypt(&network_nonce, networking_key).unwrap();
    let jwtciphertext: Vec<u8> = cipher.encrypt(&jwt_nonce, jwt).unwrap();
    let fileciphertext: Vec<u8> = cipher.encrypt(&file_nonce, file_key.as_ref()).unwrap();

    bincode::serialize(&(
        username.clone(),
        routers.clone(),
        salt.to_vec(),
        [network_nonce.to_vec(), keyciphertext].concat(),
        [jwt_nonce.to_vec(), jwtciphertext].concat(),
        [file_nonce.to_vec(), fileciphertext].concat(),
    ))
    .unwrap()
}

pub fn decode_keyfile(keyfile: &[u8], password: &str) -> Result<Keyfile, &'static str> {
    use generic_array::GenericArray;

    let (username, routers, salt, key_enc, jwt_enc, file_enc) =
        bincode::deserialize::<(String, Vec<String>, Vec<u8>, Vec<u8>, Vec<u8>, Vec<u8>)>(keyfile)
            .map_err(|_| "failed to deserialize keyfile")?;

    // rederive disk key
    let mut disk_key: DiskKey = [0u8; CREDENTIAL_LEN];
    pbkdf2::derive(
        PBKDF2_ALG,
        NonZeroU32::new(ITERATIONS).unwrap(),
        &salt,
        password.as_bytes(),
        &mut disk_key,
    );

    let cipher_key = Key::<Aes256Gcm>::from_slice(&disk_key);
    let cipher = Aes256Gcm::new(cipher_key);

    let net_nonce = GenericArray::from_slice(&key_enc[..12]);
    let jwt_nonce = GenericArray::from_slice(&jwt_enc[..12]);
    let file_nonce = GenericArray::from_slice(&file_enc[..12]);

    let serialized_networking_keypair: Vec<u8> = cipher
        .decrypt(net_nonce, &key_enc[12..])
        .map_err(|_| "failed to decrypt networking keys")?;

    let networking_keypair = signature::Ed25519KeyPair::from_pkcs8(&serialized_networking_keypair)
        .map_err(|_| "failed to parse networking keys")?;

    let jwt_secret_bytes: Vec<u8> = cipher
        .decrypt(jwt_nonce, &jwt_enc[12..])
        .map_err(|_| "failed to decrypt jwt secret")?;

    let file_key: Vec<u8> = cipher
        .decrypt(file_nonce, &file_enc[12..])
        .map_err(|_| "failed to decrypt file key")?;

    Ok(Keyfile {
        username,
        routers,
        networking_keypair,
        jwt_secret_bytes,
        file_key,
    })
}

pub fn generate_jwt(
    jwt_secret_bytes: &[u8],
    username: &str,
    subdomain: &Option<String>,
) -> Option<String> {
    use hmac::Hmac;
    use jwt::SignWithKey;
    use sha2::Sha256;

    let jwt_secret: Hmac<Sha256> = Hmac::new_from_slice(jwt_secret_bytes).ok()?;
    let subdomain = match subdomain.clone().unwrap_or_default().as_str() {
        "" => None,
        subdomain => Some(subdomain.to_string()),
    };

    let claims = crate::http::server_types::JwtClaims {
        username: username.to_string(),
        subdomain,
        expiration: 0,
    };

    claims.sign_with_key(&jwt_secret).ok()
}

#[cfg(not(feature = "simulation-mode"))]
pub fn get_username_and_routers(keyfile: &[u8]) -> Result<(String, Vec<String>), &'static str> {
    let (username, routers, _salt, _key_enc, _jwt_enc) =
        bincode::deserialize::<(String, Vec<String>, Vec<u8>, Vec<u8>, Vec<u8>)>(keyfile)
            .map_err(|_| "failed to deserialize keyfile")?;

    Ok((username, routers))
}

<<<<<<< HEAD
/// kinohash
pub fn namehash(name: &str) -> [u8; 32] {
    let mut node = [0u8; 32];
=======
pub fn namehash(name: &str) -> Vec<u8> {
    use alloy_primitives::keccak256;

    let mut node = vec![0u8; 32];
>>>>>>> aa100725
    if name.is_empty() {
        return node;
    }
    let mut labels: Vec<&str> = name.split('.').collect();
    labels.reverse();

    for label in labels.iter() {
        let mut hasher = Keccak256::new();
        hasher.update(label.as_bytes());
        let labelhash = hasher.finalize();
        hasher = Keccak256::new();
        hasher.update(&node);
        hasher.update(labelhash);
        node = hasher.finalize().into();
    }
    node
}

pub fn bytes_to_ip(bytes: &[u8]) -> Result<IpAddr, String> {
    match bytes.len() {
        16 => {
            let ip_num = u128::from_be_bytes(bytes.try_into().unwrap());
            if ip_num < (1u128 << 32) {
                // IPv4
                Ok(IpAddr::V4(Ipv4Addr::from(ip_num as u32)))
            } else {
                // IPv6
                Ok(IpAddr::V6(Ipv6Addr::from(ip_num)))
            }
        }
        _ => Err("Invalid byte length for IP address".to_string()),
    }
}

pub fn ip_to_bytes(ip: IpAddr) -> [u8; 16] {
    match ip {
        IpAddr::V4(ipv4) => {
            let mut bytes = [0u8; 16];
            bytes[12..].copy_from_slice(&ipv4.octets());
            bytes
        }
        IpAddr::V6(ipv6) => ipv6.octets(),
    }
}

pub fn bytes_to_port(bytes: &[u8]) -> Result<u16, String> {
    match bytes.len() {
        2 => Ok(u16::from_be_bytes([bytes[0], bytes[1]])),
        _ => Err("Invalid byte length for port".to_string()),
    }
}

pub fn port_to_bytes(port: u16) -> [u8; 2] {
    port.to_be_bytes()
}

/// randomly generated key to encrypt file chunks,
pub fn generate_file_key() -> Vec<u8> {
    use ring::rand::SecureRandom;

    let mut key = [0u8; 32];
    let rng = SystemRandom::new();
    rng.fill(&mut key).unwrap();
    key.to_vec()
}

/// # Returns
/// a pair of (public key (encoded as a hex string), serialized key as a pkcs8 Document)
pub fn generate_networking_key() -> (String, ring::pkcs8::Document) {
    let seed = SystemRandom::new();
    let doc = signature::Ed25519KeyPair::generate_pkcs8(&seed).unwrap();
    let keys = signature::Ed25519KeyPair::from_pkcs8(doc.as_ref()).unwrap();
    (hex::encode(keys.public_key().as_ref()), doc)
}<|MERGE_RESOLUTION|>--- conflicted
+++ resolved
@@ -2,28 +2,21 @@
     aead::{Aead, AeadCore, KeyInit, OsRng},
     Aes256Gcm, Key,
 };
-<<<<<<< HEAD
 use alloy_primitives::Keccak256;
 use anyhow::Result;
 use digest::generic_array::GenericArray;
 use hmac::Hmac;
 use jwt::SignWithKey;
-=======
->>>>>>> aa100725
 use lib::types::core::Keyfile;
 use ring::pbkdf2;
 use ring::rand::SystemRandom;
 use ring::signature::{self, KeyPair};
-<<<<<<< HEAD
 use ring::{digest as ring_digest, rand::SecureRandom};
 use sha2::Sha256;
 use std::{
     net::{IpAddr, Ipv4Addr, Ipv6Addr},
     num::NonZeroU32,
 };
-=======
-use std::num::NonZeroU32;
->>>>>>> aa100725
 
 type DiskKey = [u8; CREDENTIAL_LEN];
 
@@ -157,16 +150,9 @@
     Ok((username, routers))
 }
 
-<<<<<<< HEAD
 /// kinohash
 pub fn namehash(name: &str) -> [u8; 32] {
     let mut node = [0u8; 32];
-=======
-pub fn namehash(name: &str) -> Vec<u8> {
-    use alloy_primitives::keccak256;
-
-    let mut node = vec![0u8; 32];
->>>>>>> aa100725
     if name.is_empty() {
         return node;
     }

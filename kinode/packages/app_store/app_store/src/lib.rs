--- conflicted
+++ resolved
@@ -22,13 +22,8 @@
     spawn_receive_transfer, spawn_transfer, FTWorkerCommand, FTWorkerResult, FileTransferContext,
 };
 use kinode_process_lib::{
-<<<<<<< HEAD
-    await_message, call_init, eth, get_blob, http, println, vfs, Address, LazyLoadBlob, Message,
-    PackageId, Request, Response,
-=======
     await_message, call_init, eth, get_blob, http, kimap, println, vfs, Address, LazyLoadBlob,
-    Message, NodeId, PackageId, Request, Response,
->>>>>>> efa0ca1d
+    Message, PackageId, Request, Response,
 };
 use serde::{Deserialize, Serialize};
 use state::{AppStoreLogError, PackageState, RequestedPackage, State};
@@ -435,30 +430,20 @@
                 .body(serde_json::to_vec(&RemoteRequest::Download(download_request)).unwrap())
                 .send_and_await_response(VFS_TIMEOUT)
         {
-<<<<<<< HEAD
             if let Ok(Resp::RemoteResponse(RemoteResponse::DownloadApproved)) =
                 serde_json::from_slice::<Resp>(&body)
             {
-                let requested = RequestedPackage {
-=======
-            state.requested_packages.insert(
-                package_id,
-                RequestedPackage {
->>>>>>> efa0ca1d
-                    from,
-                    mirror,
-                    auto_update,
-                    desired_version_hash,
-<<<<<<< HEAD
-                };
-                state.requested_packages.insert(package_id, requested);
+                state.requested_packages.insert(
+                    package_id,
+                    RequestedPackage {
+                        from,
+                        mirror,
+                        auto_update,
+                        desired_version_hash,
+                    },
+                );
                 return DownloadResponse::Started;
             }
-=======
-                },
-            );
-            return DownloadResponse::Started;
->>>>>>> efa0ca1d
         }
     }
     DownloadResponse::BadResponse
